--- conflicted
+++ resolved
@@ -568,12 +568,7 @@
 
             // Test StandardDeviation
             double sd = ts.StandardDeviation();
-<<<<<<< HEAD
             Assert.AreEqual(12.40112, sd, 1E-3);
-=======
-            // CHANGED ON MAIN BY HADEN (REWROTE METHOD AND THIS TEST) ACCEPT MAIN DURING MERGE - SHOULD BE 12.40112
-            Assert.AreEqual(13.007, sd, 1E-3);
->>>>>>> fa274a5d
 
             // Test Duration
             var duration = ts.Duration();
