﻿/*
* NOTICE:
* The U.S. Army Corps of Engineers, Risk Management Center (USACE-RMC) makes no guarantees about
* the results, or appropriateness of outputs, obtained from Numerics.
*
* LIST OF CONDITIONS:
* Redistribution and use in source and binary forms, with or without modification, are permitted
* provided that the following conditions are met:
* ● Redistributions of source code must retain the above notice, this list of conditions, and the
* following disclaimer.
* ● Redistributions in binary form must reproduce the above notice, this list of conditions, and
* the following disclaimer in the documentation and/or other materials provided with the distribution.
* ● The names of the U.S. Government, the U.S. Army Corps of Engineers, the Institute for Water
* Resources, or the Risk Management Center may not be used to endorse or promote products derived
* from this software without specific prior written permission. Nor may the names of its contributors
* be used to endorse or promote products derived from this software without specific prior
* written permission.
*
* DISCLAIMER:
* THIS SOFTWARE IS PROVIDED BY THE U.S. ARMY CORPS OF ENGINEERS RISK MANAGEMENT CENTER
* (USACE-RMC) "AS IS" AND ANY EXPRESS OR IMPLIED WARRANTIES, INCLUDING, BUT NOT LIMITED TO,
* THE IMPLIED WARRANTIES OF MERCHANTABILITY AND FITNESS FOR A PARTICULAR PURPOSE ARE
* DISCLAIMED. IN NO EVENT SHALL USACE-RMC BE LIABLE FOR ANY DIRECT, INDIRECT, INCIDENTAL,
* SPECIAL, EXEMPLARY, OR CONSEQUENTIAL DAMAGES (INCLUDING, BUT NOT LIMITED TO,
* PROCUREMENT OF SUBSTITUTE GOODS OR SERVICES; LOSS OF USE, DATA, OR PROFITS; OR BUSINESS
* INTERRUPTION) HOWEVER CAUSED AND ON ANY THEORY OF LIABILITY, WHETHER IN CONTRACT, STRICT
* LIABILITY, OR TORT (INCLUDING NEGLIGENCE OR OTHERWISE) ARISING IN ANY WAY OUT OF THE USE OF
* THIS SOFTWARE, EVEN IF ADVISED OF THE POSSIBILITY OF SUCH DAMAGE.
*/

using System;
using Microsoft.VisualStudio.TestTools.UnitTesting;
using Numerics.Distributions;

namespace Distributions.Univariate
{
    /// <summary>
    /// Testing the Chi-Squared distribution algorithm.
    /// </summary>
    /// <remarks>
    /// <para>
    ///     <b> Authors: </b>
    ///     <list type="bullet">
    ///     <item> Haden Smith, USACE Risk Management Center, cole.h.smith@usace.army.mil </item>
    ///     <item> Tiki Gonzalez, USACE Risk Management Center, julian.t.gonzalez@usace.army.mil</item>
    ///     </list> 
    /// </para>
    /// <para>
    /// <b> References: </b>
    /// </para>
    /// <para>
    /// <see href = "https://github.com/mathnet/mathnet-numerics/blob/master/src/Numerics.Tests/DistributionTests" />
    /// </para>
    /// </remarks>
    /// 
    [TestClass]
    public class Test_ChiSquared
    {
        /// <summary>
        /// Verified using Accord.Net
        /// </summary>
        [TestMethod()]
        public void Test_ChiSquaredDist()
        {
            double true_mean = 7d;
            double true_median = 6.345811195595612d;
            double true_stdDev = Math.Sqrt(14d);
            double true_pdf = 0.11388708001184455d;
            double true_cdf = 0.49139966433823956d;
            double true_icdf = 6.27d;
            var CHI = new ChiSquared(7);
            Assert.AreEqual(CHI.Mean, true_mean, 0.0001d);
            Assert.AreEqual(CHI.Median, true_median, 0.0001d);
            Assert.AreEqual(CHI.StandardDeviation, true_stdDev, 0.0001d);
            Assert.AreEqual(CHI.PDF(6.27d), true_pdf, 0.0001d);
            Assert.AreEqual(CHI.CDF(6.27d), true_cdf, 0.0001d);
            Assert.AreEqual(CHI.InverseCDF(true_cdf), true_icdf, 0.0001d);
        }

        /// <summary>
        /// Verified using MathNet-Numerics testing. See if chi squared is being created.
        /// </summary>
        [TestMethod()]
        public void CanCreateChiSquared()
        {
            var x = new ChiSquared(1);
            Assert.AreEqual(1, x.DegreesOfFreedom);

            var x2 = new ChiSquared(3);
            Assert.AreEqual(3, x2.DegreesOfFreedom);
        }

        /// <summary>
        /// Verifying where Chi Squared fails.
        /// </summary>
        [TestMethod()]
        public void ChiSquaredFails()
        {
            var x = new ChiSquared(0);
            Assert.IsFalse(x.ParametersValid);

            var x2 = new ChiSquared(-1);
            Assert.IsFalse(x2.ParametersValid);

            var x3 = new ChiSquared(-100);
            Assert.IsFalse(x3.ParametersValid);
        }

        /// <summary>
        /// Verifying the parameters are being converted to string.
        /// </summary>
        [TestMethod()]
        public void ValidateParameterToString()
        {
            var x = new ChiSquared(1);
            Assert.AreEqual("Degrees of Freedom (ν)", x.ParametersToString[0,0]);
            Assert.AreEqual("1", x.ParametersToString[0,1]);
        }

        /// <summary>
        /// Checking mean is equal to the degrees of freedom.
        /// </summary>
        [TestMethod()]
        public void ValidateMean()
        {
            var x = new ChiSquared(1);
            Assert.AreEqual(1, x.Mean);

            var x2 = new ChiSquared(2);
            Assert.AreEqual(2, x2.Mean);
        }

        /// <summary>
        /// Validating the median function.
        /// </summary>
        [TestMethod()]
        public void ValidateMedian()
        {
<<<<<<< HEAD
            var x = new ChiSquared(2);
            var approx_median = x.DegreesOfFreedom * Math.Pow(1d - 2d / (9d * x.DegreesOfFreedom), 3d);
            Assert.AreEqual(x.Median, approx_median, 1E-1);
=======
            var x = new ChiSquared(1);
            Assert.AreEqual(x.Median, 0.4549364,1e-04);
>>>>>>> 0d78ecc4
        }

        /// <summary>
        /// Validating the mode function.
        /// </summary>
        [TestMethod()]
        public void ValidateMode()
        {
            var x = new ChiSquared(1);
            Assert.AreEqual(0, x.Mode);

            var x2 = new ChiSquared(5);
            Assert.AreEqual(3, x2.Mode);
        }

        /// <summary>
        /// Validating standard deviation function.
        /// </summary>
        [TestMethod()]
        public void ValidateStandardDeviation()
        {
            var x = new ChiSquared(1);
            Assert.AreEqual(Math.Sqrt(2), x.StandardDeviation);

            var x2 = new ChiSquared(2);
            Assert.AreEqual(2,x2.StandardDeviation);
        }

        /// <summary>
        /// Validating the skew function.
        /// </summary>
        [TestMethod()]
        public void ValidateSkew()
        {
            var x = new ChiSquared(2);
            Assert.AreEqual(2, x.Skewness);

            var x2 = new ChiSquared(8);
            Assert.AreEqual(1, x2.Skewness);

            var x3 = new ChiSquared(32);
            Assert.AreEqual(0.5, x3.Skewness);
        }

        /// <summary>
        /// Validating Kurtosis function.
        /// </summary>
        [TestMethod()]
        public void ValidateKurtosis()
        {
            var x = new ChiSquared(1);
            Assert.AreEqual(15, x.Kurtosis);

            var x2 = new ChiSquared(3);
            Assert.AreEqual(7,x2.Kurtosis);
        }

        /// <summary>
        /// Checking minimum of Chi-Squared Distribution.
        /// </summary>
        [TestMethod()]
        public void ValidateMinimum()
        {
            var x = new ChiSquared(1);
            Assert.AreEqual(0, x.Minimum);
        }

        /// <summary>
        /// Checking maximum of Chi-Squared Distribution.
        /// </summary>
        [TestMethod()]
        public void ValidateMaximum()
        {
            var x = new ChiSquared(1);
            Assert.AreEqual(double.PositiveInfinity, x.Maximum);
        }

        /// <summary>
        /// Checking PDF function.
        /// </summary>
        [TestMethod()]
        public void ValidatePDF()
        {
            var x = new ChiSquared(1);
            Assert.AreEqual(1.2000389,x.PDF(0.1),1e-04);
            Assert.AreEqual(0.2419707, x.PDF(1), 1e-04);
            Assert.AreEqual(0.0108747, x.PDF(5.5), 1e-04);
            Assert.AreEqual(0, x.PDF(double.PositiveInfinity));

            var x2 = new ChiSquared(2);
            Assert.AreEqual(0.5,x2.PDF(0));
            Assert.AreEqual(0.4756147, x2.PDF(0.1), 1e-04);
            Assert.AreEqual(0.3032653, x2.PDF(1), 1e-04);
            Assert.AreEqual(0.0319639, x2.PDF(5.5), 1e-04);
        }

        /// <summary>
        /// Validating CDF function.
        /// </summary>
        [TestMethod()]
        public void ValidateCDF()
        {
            var x = new ChiSquared(1);
            Assert.AreEqual(0.2481703, x.CDF(0.1), 1e-04);
            Assert.AreEqual(0.682689, x.CDF(1), 1e-04);
            Assert.AreEqual(0.9809835, x.CDF(5.5), 1e-04);
            Assert.AreEqual(1, x.CDF(110.1));

            var x2 = new ChiSquared(2);
            Assert.AreEqual(0, x2.CDF(0));
            Assert.AreEqual(0.04877057, x2.CDF(0.1), 1e-04);
            Assert.AreEqual(0.3934693, x2.CDF(1), 1e-04);
            Assert.AreEqual(0.9360721, x2.CDF(5.5), 1e-04);
        }

        /// <summary>
        /// Validating Inverse CDF function.
        /// </summary>
        [TestMethod()]
        public void ValidateInverseCDF()
        {
            var x = new ChiSquared(1);
            Assert.AreEqual(x.InverseCDF(0.24817036595415071751), 0.09999,1e-04);
            Assert.AreEqual(x.InverseCDF(0.68268949213708589717), 1, 1e-04);
            Assert.AreEqual(x.InverseCDF(0.9809835), 5.5, 1e-04);

            var x2 = new ChiSquared(2);
            Assert.AreEqual(x2.InverseCDF(0), 0);
            Assert.AreEqual(x2.InverseCDF(0.04877057), 0.1,1e-04);
            Assert.AreEqual(x2.InverseCDF(0.3934693), 1,1e-04);
            Assert.AreEqual(x2.InverseCDF(0.9360721), 5.5, 1e-04);
        }
    }
}<|MERGE_RESOLUTION|>--- conflicted
+++ resolved
@@ -136,14 +136,9 @@
         [TestMethod()]
         public void ValidateMedian()
         {
-<<<<<<< HEAD
             var x = new ChiSquared(2);
             var approx_median = x.DegreesOfFreedom * Math.Pow(1d - 2d / (9d * x.DegreesOfFreedom), 3d);
             Assert.AreEqual(x.Median, approx_median, 1E-1);
-=======
-            var x = new ChiSquared(1);
-            Assert.AreEqual(x.Median, 0.4549364,1e-04);
->>>>>>> 0d78ecc4
         }
 
         /// <summary>
