﻿<?xml version="1.0" encoding="utf-8"?>
<Project ToolsVersion="12.0" DefaultTargets="Build" xmlns="http://schemas.microsoft.com/developer/msbuild/2003">
  <Import Project="$(MSBuildExtensionsPath)\$(MSBuildToolsVersion)\Microsoft.Common.props" Condition="Exists('$(MSBuildExtensionsPath)\$(MSBuildToolsVersion)\Microsoft.Common.props')" />
  <PropertyGroup>
    <Configuration Condition=" '$(Configuration)' == '' ">Debug</Configuration>
    <Platform Condition=" '$(Platform)' == '' ">AnyCPU</Platform>
    <ProjectGuid>{FCAFBC53-72C3-0F70-07F2-E14A0FDAFF8D}</ProjectGuid>
    <OutputType>Library</OutputType>
    <RootNamespace>Numerics</RootNamespace>
    <AssemblyName>Numerics</AssemblyName>
    <FileAlignment>512</FileAlignment>
    <MyType>Windows</MyType>
    <TargetFrameworkVersion>v4.8.1</TargetFrameworkVersion>
    <TargetFrameworkProfile />
    <DefaultItemExcludes>$(DefaultItemExcludes);$(ProjectDir)**\*.vb</DefaultItemExcludes>
    <LangVersion>latest</LangVersion>
  </PropertyGroup>
  <PropertyGroup Condition=" '$(Configuration)|$(Platform)' == 'Debug|AnyCPU' ">
    <DebugSymbols>true</DebugSymbols>
    <DebugType>full</DebugType>
    <DefineDebug>true</DefineDebug>
    <DefineTrace>true</DefineTrace>
    <OutputPath>bin\Debug\</OutputPath>
    <DocumentationFile>bin\Debug\Numerics.xml</DocumentationFile>
    <NoWarn>
    </NoWarn>
    <WarningsAsErrors>41999,42016,42017,42018,42019,42020,42021,42022,42032,42036</WarningsAsErrors>
    <PlatformTarget>AnyCPU</PlatformTarget>
    <Optimize>false</Optimize>
  </PropertyGroup>
  <PropertyGroup Condition=" '$(Configuration)|$(Platform)' == 'Release|AnyCPU' ">
    <DebugType>pdbonly</DebugType>
    <DefineDebug>false</DefineDebug>
    <DefineTrace>true</DefineTrace>
    <Optimize>true</Optimize>
    <OutputPath>bin\Release\</OutputPath>
    <DocumentationFile>bin\Release\Numerics.xml</DocumentationFile>
    <NoWarn>
    </NoWarn>
    <WarningsAsErrors>41999,42016,42017,42018,42019,42020,42021,42022,42032,42036</WarningsAsErrors>
  </PropertyGroup>
  <PropertyGroup>
    <OptionExplicit>On</OptionExplicit>
  </PropertyGroup>
  <PropertyGroup>
    <OptionCompare>Binary</OptionCompare>
  </PropertyGroup>
  <PropertyGroup>
    <OptionStrict>On</OptionStrict>
  </PropertyGroup>
  <PropertyGroup>
    <OptionInfer>On</OptionInfer>
  </PropertyGroup>
  <PropertyGroup Condition="'$(Configuration)|$(Platform)' == 'Debug|x64'">
    <DebugSymbols>true</DebugSymbols>
    <DefineDebug>true</DefineDebug>
    <DefineTrace>true</DefineTrace>
    <OutputPath>bin\x64\Debug\</OutputPath>
    <DocumentationFile>bin\x64\Debug\Numerics.xml</DocumentationFile>
    <NoWarn>
    </NoWarn>
    <DebugType>full</DebugType>
    <PlatformTarget>x64</PlatformTarget>
    <CodeAnalysisRuleSet>MinimumRecommendedRules.ruleset</CodeAnalysisRuleSet>
    <WarningsAsErrors>41999,42016,42017,42018,42019,42020,42021,42022,42032,42036</WarningsAsErrors>
  </PropertyGroup>
  <PropertyGroup Condition="'$(Configuration)|$(Platform)' == 'Release|x64'">
    <DefineTrace>true</DefineTrace>
    <OutputPath>bin\x64\Release\</OutputPath>
    <DocumentationFile>bin\x64\Release\Numerics.xml</DocumentationFile>
    <Optimize>true</Optimize>
    <NoWarn>
    </NoWarn>
    <DebugType>pdbonly</DebugType>
    <PlatformTarget>AnyCPU</PlatformTarget>
    <CodeAnalysisRuleSet>MinimumRecommendedRules.ruleset</CodeAnalysisRuleSet>
    <WarningsAsErrors>41999,42016,42017,42018,42019,42020,42021,42022,42032,42036</WarningsAsErrors>
  </PropertyGroup>
  <ItemGroup>
    <Reference Include="System" />
    <Reference Include="System.ComponentModel.DataAnnotations" />
    <Reference Include="System.Data" />
    <Reference Include="System.IO.Compression" />
    <Reference Include="System.IO.Compression.FileSystem" />
    <Reference Include="System.Numerics" />
    <Reference Include="System.Runtime.Serialization" />
<<<<<<< HEAD
    <Reference Include="System.Text.Encodings.Web, Version=8.0.0.0, Culture=neutral, PublicKeyToken=cc7b13ffcd2ddd51, processorArchitecture=MSIL">
      <HintPath>..\..\8.0\packages\System.Text.Encodings.Web.8.0.0\lib\net462\System.Text.Encodings.Web.dll</HintPath>
    </Reference>
    <Reference Include="System.Text.Json, Version=8.0.0.3, Culture=neutral, PublicKeyToken=cc7b13ffcd2ddd51, processorArchitecture=MSIL" />
    <Reference Include="System.Threading.Tasks.Extensions, Version=4.2.0.1, Culture=neutral, PublicKeyToken=cc7b13ffcd2ddd51, processorArchitecture=MSIL">
      <HintPath>..\..\8.0\packages\System.Threading.Tasks.Extensions.4.5.4\lib\net461\System.Threading.Tasks.Extensions.dll</HintPath>
    </Reference>
    <Reference Include="System.ValueTuple, Version=4.0.3.0, Culture=neutral, PublicKeyToken=cc7b13ffcd2ddd51, processorArchitecture=MSIL">
      <HintPath>..\..\8.0\packages\System.ValueTuple.4.5.0\lib\net47\System.ValueTuple.dll</HintPath>
    </Reference>
=======
>>>>>>> 8311b556
    <Reference Include="System.Xml" />
    <Reference Include="System.Xml.Linq" />
  </ItemGroup>
  <ItemGroup>
    <Import Include="Microsoft.VisualBasic" />
    <Import Include="System" />
    <Import Include="System.Collections" />
    <Import Include="System.Collections.Generic" />
    <Import Include="System.Data" />
    <Import Include="System.Diagnostics" />
    <Import Include="System.Linq" />
    <Import Include="System.Xml.Linq" />
    <Import Include="System.Threading.Tasks" />
  </ItemGroup>
  <ItemGroup>
    <Compile Include="Data\Interpolation\Bilinear.cs" />
    <Compile Include="Data\Interpolation\CubicSpline.cs" />
    <Compile Include="Data\Interpolation\Polynomial.cs" />
    <Compile Include="Data\Interpolation\Support\Interpolater.cs" />
    <Compile Include="Data\Interpolation\Linear.cs" />
    <Compile Include="Data\Interpolation\Support\Search.cs" />
    <Compile Include="Data\Interpolation\Support\SortOrder.cs" />
    <Compile Include="Data\Interpolation\Support\Transform.cs" />
    <Compile Include="Data\Paired Data\LineSimplification.cs" />
    <Compile Include="Data\Statistics\RunningCovarianceMatrix.cs" />
    <Compile Include="Data\Time Series\Support\BlockFunctionType.cs" />
    <Compile Include="Data\Time Series\Support\MathFunctionType.cs" />
    <Compile Include="Data\Time Series\Support\Series.cs" />
    <Compile Include="Data\Time Series\Support\SeriesOrdinate.cs" />
    <Compile Include="Data\Time Series\Support\SmoothingFunctionType.cs" />
    <Compile Include="Data\Time Series\Support\TimeBlockWindow.cs" />
    <Compile Include="Data\Time Series\Support\TimeSeriesDownload.cs" />
    <Compile Include="Distributions\Bivariate Copulas\Base\BivariateCopula.cs" />
    <Compile Include="Distributions\Bivariate Copulas\Base\BivariateCopulaEstimation.cs" />
    <Compile Include="Distributions\Univariate\CompetingRisks.cs" />
    <Compile Include="Distributions\Univariate\GeneralizedNormal.cs" />
    <Compile Include="Distributions\Univariate\Mixture.cs" />
    <Compile Include="Distributions\Univariate\Parameter Estimation\IMomentEstimation.cs" />
    <Compile Include="Distributions\Univariate\PertPercentile.cs" />
    <Compile Include="Distributions\Univariate\Uncertainty Analysis\IBootstrappable.cs" />
    <Compile Include="Distributions\Univariate\Uncertainty Analysis\UncertaintyAnalysisResults.cs" />
    <Compile Include="Functions\IUnivariateFunction.cs" />
    <Compile Include="Functions\TabularFunction.cs" />
    <Compile Include="Machine Learning\Supervised\DecisionTree.cs" />
    <Compile Include="Machine Learning\Supervised\KNearestNeighbors.cs" />
    <Compile Include="Machine Learning\Supervised\NaiveBayes.cs" />
    <Compile Include="Machine Learning\Supervised\RandomForest.cs" />
    <Compile Include="Machine Learning\Support\JenksCluster.cs" />
    <Compile Include="Machine Learning\Support\DecisionNode.cs" />
    <Compile Include="Machine Learning\Unsupervised\GaussianMixtureModel.cs" />
    <Compile Include="Machine Learning\Unsupervised\JenksNaturalBreaks.cs" />
    <Compile Include="Machine Learning\Unsupervised\KMeans.cs" />
    <Compile Include="Mathematics\Integration\AdaptiveGaussLobatto.cs" />
    <Compile Include="Mathematics\Integration\Miser.cs" />
    <Compile Include="Mathematics\Integration\MonteCarloIntegration.cs" />
    <Compile Include="Mathematics\Integration\SimpsonsRule.cs" />
    <Compile Include="Mathematics\Integration\Support\IntegrationStatus.cs" />
    <Compile Include="Mathematics\Integration\Support\Integrator.cs" />
    <Compile Include="Mathematics\Integration\AdaptiveSimpsonsRule.cs" />
    <Compile Include="Mathematics\Integration\TrapezoidalRule.cs" />
    <Compile Include="Mathematics\Integration\Vegas.cs" />
    <Compile Include="Mathematics\Optimization\Constrained\AugmentedLagrange.cs" />
    <Compile Include="Mathematics\Optimization\Constrained\Constraint\Constraint.cs" />
    <Compile Include="Mathematics\Optimization\Constrained\Constraint\ConstraintType.cs" />
    <Compile Include="Mathematics\Optimization\Constrained\Constraint\IConstraint.cs" />
    <Compile Include="Mathematics\Optimization\Global\MLSL.cs" />
    <Compile Include="Mathematics\Optimization\Global\MultiStart.cs" />
    <Compile Include="Mathematics\Optimization\Global\ParticleSwarm.cs" />
    <Compile Include="Mathematics\Optimization\Global\SimulatedAnnealing.cs" />
    <Compile Include="Mathematics\Optimization\Local\ADAM.cs" />
    <Compile Include="Mathematics\Optimization\Local\BFGS.cs" />
    <Compile Include="Mathematics\Optimization\Global\DifferentialEvolution.cs" />
    <Compile Include="Mathematics\Optimization\Local\GradientDescent.cs" />
    <Compile Include="Mathematics\Optimization\Local\Powell.cs" />
    <Compile Include="Mathematics\Optimization\Support\LocalMethod.cs" />
    <Compile Include="Mathematics\Optimization\Support\OptimizationStatus.cs" />
    <Compile Include="Mathematics\Optimization\Support\Optimizer.cs" />
    <Compile Include="Mathematics\Optimization\Support\ParameterSet.cs" />
    <Compile Include="Functions\LinearFunction.cs" />
    <Compile Include="Functions\PowerFunction.cs" />
    <Compile Include="Data\Statistics\Probability.cs" />
    <Compile Include="Sampling\LatinHypercube.cs" />
    <Compile Include="Data\Statistics\GoodnessOfFit.cs" />
    <Compile Include="Data\Statistics\Histogram.cs" />
    <Compile Include="Data\Paired Data\OrderedPairedData.cs" />
    <Compile Include="Data\Paired Data\Ordinate.cs" />
    <Compile Include="Data\Statistics\MultipleGrubbsBeckTest.cs" />
    <Compile Include="Data\Statistics\RunningStatistics.cs" />
    <Compile Include="Data\Statistics\HypothesisTests.cs" />
    <Compile Include="Data\Statistics\Autocorrelation.cs" />
    <Compile Include="Data\Statistics\BoxCox.cs" />
    <Compile Include="Data\Time Series\Support\TimeInterval.cs" />
    <Compile Include="Data\Time Series\TimeSeries.cs" />
    <Compile Include="Distributions\Bivariate Copulas\Base\ArchimedeanCopula.cs" />
    <Compile Include="Distributions\Bivariate Copulas\Base\IArchimedeanCopula.cs" />
    <Compile Include="Distributions\Bivariate Copulas\ClaytonCopula.cs" />
    <Compile Include="Distributions\Bivariate Copulas\Base\CopulaEstimationMethod.cs" />
    <Compile Include="Distributions\Bivariate Copulas\Base\CopulaType.cs" />
    <Compile Include="Distributions\Bivariate Copulas\FrankCopula.cs" />
    <Compile Include="Distributions\Bivariate Copulas\AMHCopula.cs" />
    <Compile Include="Distributions\Bivariate Copulas\JoeCopula.cs" />
    <Compile Include="Distributions\Bivariate Copulas\NormalCopula.cs" />
    <Compile Include="Distributions\Bivariate Copulas\GumbelCopula.cs" />
    <Compile Include="Distributions\Bivariate Copulas\Base\IBivariateCopula.cs" />
    <Compile Include="Distributions\Multivariate\Base\MultivariateDistribution.cs" />
    <Compile Include="Distributions\Multivariate\Base\MultivariateDistributionType.cs" />
    <Compile Include="Distributions\Multivariate\MultivariateNormal.cs" />
    <Compile Include="Distributions\Univariate\Bernoulli.cs" />
    <Compile Include="Distributions\Univariate\BetaDistribution.cs" />
    <Compile Include="Distributions\Univariate\Binomial.cs" />
    <Compile Include="Distributions\Univariate\Cauchy.cs" />
    <Compile Include="Distributions\Univariate\Geometric.cs" />
    <Compile Include="Distributions\Univariate\InverseChiSquared.cs" />
    <Compile Include="Distributions\Univariate\InverseGamma.cs" />
    <Compile Include="Distributions\Univariate\KappaFour.cs" />
    <Compile Include="Distributions\Univariate\Parameter Estimation\EstimationMethod.cs" />
    <Compile Include="Distributions\Univariate\Parameter Estimation\ILinearMomentEstimation.cs" />
    <Compile Include="Distributions\Univariate\Pareto.cs" />
    <Compile Include="Distributions\Univariate\PertPercentileZ.cs" />
    <Compile Include="Distributions\Univariate\Poisson.cs" />
    <Compile Include="Sampling\MCMC\ARWMH.cs" />
    <Compile Include="Sampling\MCMC\Base\MCMCSampler.cs" />
    <Compile Include="Sampling\MCMC\DEMCz.cs" />
    <Compile Include="Sampling\MCMC\DEMCzs.cs" />
    <Compile Include="Sampling\MCMC\Gibbs.cs" />
    <Compile Include="Sampling\MCMC\HMC.cs" />
    <Compile Include="Sampling\MCMC\RWMH.cs" />
    <Compile Include="Sampling\MCMC\SNIS.cs" />
    <Compile Include="Sampling\MCMC\Support\MCMCDiagnostics.cs" />
    <Compile Include="Sampling\MCMC\Support\MCMCResults.cs" />
    <Compile Include="Sampling\MCMC\Support\ParameterStatistics.cs" />
    <Compile Include="Sampling\MCMC\Support\ParameterResults.cs" />
    <Compile Include="Sampling\MersenneTwister.cs" />
    <Compile Include="Sampling\SobolSequence.cs" />
    <Compile Include="Sampling\StratificationBin.cs" />
    <Compile Include="Sampling\StratificationOptions.cs" />
    <Compile Include="Sampling\Stratify.cs" />
    <Compile Include="Distributions\Univariate\Base\IDistribution.cs" />
    <Compile Include="Distributions\Univariate\Parameter Estimation\IEstimation.cs" />
    <Compile Include="Distributions\Univariate\Parameter Estimation\IMaximumLikelihoodEstimation.cs" />
    <Compile Include="Distributions\Multivariate\Base\IMultivariateDistribution.cs" />
    <Compile Include="Distributions\Univariate\Uncertainty Analysis\IStandardError.cs" />
    <Compile Include="Distributions\Univariate\Base\IUnivariateDistribution.cs" />
    <Compile Include="Distributions\Univariate\Base\UnivariateDistributionType.cs" />
    <Compile Include="Distributions\Univariate\Exponential.cs" />
    <Compile Include="Distributions\Univariate\GeneralizedLogistic.cs" />
    <Compile Include="Distributions\Univariate\GeneralizedPareto.cs" />
    <Compile Include="Distributions\Univariate\KernelDensity.cs" />
    <Compile Include="Data\Statistics\PlottingPositions.cs" />
    <Compile Include="Data\Paired Data\UncertainOrderedPairedData.cs" />
    <Compile Include="Data\Paired Data\UncertainOrdinate.cs" />
    <Compile Include="Distributions\Multivariate\BivariateEmpirical.cs" />
    <Compile Include="Distributions\Univariate\ChiSquared.cs" />
    <Compile Include="Distributions\Univariate\Base\UnivariateDistributionFactory.cs" />
    <Compile Include="Distributions\Univariate\Deterministic.cs" />
    <Compile Include="Distributions\Univariate\Logistic.cs" />
    <Compile Include="Distributions\Univariate\LogPearsonTypeIII.cs" />
    <Compile Include="Distributions\Univariate\Pert.cs" />
    <Compile Include="Distributions\Univariate\EmpiricalDistribution.cs" />
    <Compile Include="Distributions\Univariate\GeneralizedBeta.cs" />
    <Compile Include="Distributions\Univariate\LogNormal.cs" />
    <Compile Include="Distributions\Univariate\StudentT.cs" />
    <Compile Include="Distributions\Univariate\TruncatedNormal.cs" />
    <Compile Include="Distributions\Univariate\LnNormal.cs" />
    <Compile Include="Distributions\Univariate\UniformDiscrete.cs" />
    <Compile Include="Mathematics\Differentiation\NumericalDerivative.cs" />
    <Compile Include="Mathematics\Fourier Methods\Fourier.cs" />
    <Compile Include="Mathematics\Integration\Integration.cs" />
    <Compile Include="Mathematics\Linear Algebra\CholeskyDecomposition.cs" />
    <Compile Include="Mathematics\Linear Algebra\GaussJordanElimination.cs" />
    <Compile Include="Mathematics\Linear Algebra\LUDecomposition.cs" />
    <Compile Include="Mathematics\Linear Algebra\Support\Matrix.cs" />
    <Compile Include="Mathematics\Linear Algebra\SingularValueDecomposition.cs" />
    <Compile Include="Mathematics\Linear Algebra\Support\Vector.cs" />
    <Compile Include="Mathematics\ODE Solvers\RungeKutta.cs" />
    <Compile Include="Distributions\Univariate\NoncentralT.cs" />
    <Compile Include="Distributions\Univariate\Uncertainty Analysis\BootstrapAnalysis.cs" />
    <Compile Include="Distributions\Univariate\GammaDistribution.cs" />
    <Compile Include="Distributions\Univariate\Triangular.cs" />
    <Compile Include="Distributions\Univariate\Uniform.cs" />
    <Compile Include="Distributions\Univariate\Rayleigh.cs" />
    <Compile Include="Distributions\Univariate\Weibull.cs" />
    <Compile Include="Mathematics\Optimization\Local\BrentSearch.cs" />
    <Compile Include="Mathematics\Optimization\Local\GoldenSection.cs" />
    <Compile Include="Mathematics\Optimization\Global\ShuffledComplexEvolution.cs" />
    <Compile Include="Mathematics\Root Finding\Brent.cs" />
    <Compile Include="Mathematics\Optimization\Local\NelderMead.cs" />
    <Compile Include="Mathematics\Root Finding\Secant.cs" />
    <Compile Include="Mathematics\Special Functions\Beta.cs" />
    <Compile Include="Mathematics\Special Functions\Debye.cs" />
    <Compile Include="Mathematics\Special Functions\Evaluate.cs" />
    <Compile Include="Mathematics\Special Functions\Factorial.cs" />
    <Compile Include="Mathematics\Special Functions\Gamma.cs" />
    <Compile Include="Distributions\Univariate\PearsonTypeIII.cs" />
    <Compile Include="Distributions\Univariate\Normal.cs" />
    <Compile Include="Mathematics\Special Functions\Erf.cs" />
    <Compile Include="Data\Statistics\Correlation.cs" />
    <Compile Include="Distributions\Univariate\GeneralizedExtremeValue.cs" />
    <Compile Include="Distributions\Univariate\Gumbel.cs" />
    <Compile Include="Resources.Designer.cs">
      <AutoGen>True</AutoGen>
      <DesignTime>True</DesignTime>
      <DependentUpon>Resources.resx</DependentUpon>
    </Compile>
    <Compile Include="Distributions\Univariate\Base\UnivariateDistributionBase.cs" />
    <Compile Include="Data\Statistics\Statistics.cs" />
    <Compile Include="My Project\AssemblyInfo.cs" />
    <Compile Include="My Project\Application.Designer.cs">
      <AutoGen>True</AutoGen>
      <DependentUpon>Application.myapp</DependentUpon>
    </Compile>
    <Compile Include="My Project\Settings.Designer.cs">
      <AutoGen>True</AutoGen>
      <DependentUpon>Settings.settings</DependentUpon>
      <DesignTimeSharedInput>True</DesignTimeSharedInput>
    </Compile>
    <Compile Include="Mathematics\Root Finding\Bisection.cs" />
    <Compile Include="Mathematics\Root Finding\NewtonRaphson.cs" />
    <Compile Include="Data\Regression\LinearRegression.cs" />
    <Compile Include="Utilities\ExtensionMethods.cs" />
    <Compile Include="Utilities\SafeProgressReporter.cs" />
    <Compile Include="Utilities\Tools.cs" />
  </ItemGroup>
  <ItemGroup>
    <EmbeddedResource Include="Resources.resx">
      <Generator>ResXFileCodeGenerator</Generator>
      <CustomToolNamespace>Numerics.My.Resources</CustomToolNamespace>
      <SubType>Designer</SubType>
      <LastGenOutput>Resources.Designer.cs</LastGenOutput>
    </EmbeddedResource>
  </ItemGroup>
  <ItemGroup>
    <None Include="My Project\Application.myapp">
      <Generator>MyApplicationCodeGenerator</Generator>
      <LastGenOutput>Application.Designer.cs</LastGenOutput>
    </None>
    <None Include="My Project\Settings.settings">
      <Generator>SettingsSingleFileGenerator</Generator>
      <CustomToolNamespace>Numerics.My</CustomToolNamespace>
      <LastGenOutput>Settings.Designer.cs</LastGenOutput>
    </None>
    <EmbeddedResource Include="new-joe-kuo-6.21201" />
    <None Include="packages.config" />
  </ItemGroup>
  <ItemGroup>
    <Folder Include="Properties\" />
  </ItemGroup>
  <ItemGroup>
    <Service Include="{94E38DFF-614B-4CBD-B67C-F211BB35CE8B}" />
  </ItemGroup>
  <Import Project="$(MSBuildToolsPath)\Microsoft.CSharp.targets" />
  <!-- To modify your build process, add your task inside one of the targets below and uncomment it. 
       Other similar extension points exist, see Microsoft.Common.targets.
  <Target Name="BeforeBuild">
  </Target>
  <Target Name="AfterBuild">
  </Target>
  -->
</Project><|MERGE_RESOLUTION|>--- conflicted
+++ resolved
@@ -84,7 +84,6 @@
     <Reference Include="System.IO.Compression.FileSystem" />
     <Reference Include="System.Numerics" />
     <Reference Include="System.Runtime.Serialization" />
-<<<<<<< HEAD
     <Reference Include="System.Text.Encodings.Web, Version=8.0.0.0, Culture=neutral, PublicKeyToken=cc7b13ffcd2ddd51, processorArchitecture=MSIL">
       <HintPath>..\..\8.0\packages\System.Text.Encodings.Web.8.0.0\lib\net462\System.Text.Encodings.Web.dll</HintPath>
     </Reference>
@@ -95,8 +94,6 @@
     <Reference Include="System.ValueTuple, Version=4.0.3.0, Culture=neutral, PublicKeyToken=cc7b13ffcd2ddd51, processorArchitecture=MSIL">
       <HintPath>..\..\8.0\packages\System.ValueTuple.4.5.0\lib\net47\System.ValueTuple.dll</HintPath>
     </Reference>
-=======
->>>>>>> 8311b556
     <Reference Include="System.Xml" />
     <Reference Include="System.Xml.Linq" />
   </ItemGroup>
