<<<<<<< HEAD
﻿/***
=======
﻿/**
>>>>>>> b582c625
* NOTICE:
* The U.S. Army Corps of Engineers, Risk Management Center (USACE-RMC) makes no guarantees about
* the results, or appropriateness of outputs, obtained from Numerics.
*
* LIST OF CONDITIONS:
* Redistribution and use in source and binary forms, with or without modification, are permitted
* provided that the following conditions are met:
* ● Redistributions of source code must retain the above notice, this list of conditions, and the
* following disclaimer.
* ● Redistributions in binary form must reproduce the above notice, this list of conditions, and
* the following disclaimer in the documentation and/or other materials provided with the distribution.
* ● The names of the U.S. Government, the U.S. Army Corps of Engineers, the Institute for Water
* Resources, or the Risk Management Center may not be used to endorse or promote products derived
* from this software without specific prior written permission. Nor may the names of its contributors
* be used to endorse or promote products derived from this software without specific prior
* written permission.
*
* DISCLAIMER:
* THIS SOFTWARE IS PROVIDED BY THE U.S. ARMY CORPS OF ENGINEERS RISK MANAGEMENT CENTER
* (USACE-RMC) "AS IS" AND ANY EXPRESS OR IMPLIED WARRANTIES, INCLUDING, BUT NOT LIMITED TO,
* THE IMPLIED WARRANTIES OF MERCHANTABILITY AND FITNESS FOR A PARTICULAR PURPOSE ARE
* DISCLAIMED. IN NO EVENT SHALL USACE-RMC BE LIABLE FOR ANY DIRECT, INDIRECT, INCIDENTAL,
* SPECIAL, EXEMPLARY, OR CONSEQUENTIAL DAMAGES (INCLUDING, BUT NOT LIMITED TO,
* PROCUREMENT OF SUBSTITUTE GOODS OR SERVICES; LOSS OF USE, DATA, OR PROFITS; OR BUSINESS
* INTERRUPTION) HOWEVER CAUSED AND ON ANY THEORY OF LIABILITY, WHETHER IN CONTRACT, STRICT
* LIABILITY, OR TORT (INCLUDING NEGLIGENCE OR OTHERWISE) ARISING IN ANY WAY OUT OF THE USE OF
* THIS SOFTWARE, EVEN IF ADVISED OF THE POSSIBILITY OF SUCH DAMAGE.
<<<<<<< HEAD
**/

using Numerics.Data.Statistics;
using System;
=======
* **/

using Numerics.Data.Statistics;
>>>>>>> b582c625
using System.Collections.Generic;

namespace Numerics.MachineLearning
{
    /// <summary>
    /// Supporting class for a k-Means cluster.
    /// </summary>
    /// <remarks>
    /// <para>
    ///     Authors:
    ///     Haden Smith, USACE Risk Management Center, cole.h.smith@usace.army.mil
    /// </para>
    /// </remarks>
    public class KMeansCluster
    {
        /// <summary>
        /// Create a new k-Means cluster.
        /// </summary>
        /// <param name="dimension">The dimensionality (or number of features) of the data space.</param>
        public KMeansCluster(int dimension = 1)
        {
            Dimension = dimension;
            Indices = new List<int>();
            CovarianceMatrix = new RunningCovarianceMatrix(Dimension);
        }

        /// <summary>
        /// The dimensionality (or number of features) of the data space.
        /// </summary>
        public int Dimension { get; }

        /// <summary>
        /// The list of sample indices for this cluster.
        /// </summary>
        public List<int> Indices { get; }

        /// <summary>
        /// The mean vector and covariance matrix for the cluster.
        /// </summary>
        public RunningCovarianceMatrix CovarianceMatrix { get; }

        /// <summary>
        /// Add a new vector to the running statistics. 
        /// </summary>
        /// <param name="index">The index of the sample values.</param>
        /// <param name="sample">Vector of data sample values.</param>
        public void Push(int index, double[] sample)
        {
            Indices.Add(index);
            CovarianceMatrix.Push(sample);
        }

    }
}<|MERGE_RESOLUTION|>--- conflicted
+++ resolved
@@ -1,8 +1,4 @@
-<<<<<<< HEAD
-﻿/***
-=======
 ﻿/**
->>>>>>> b582c625
 * NOTICE:
 * The U.S. Army Corps of Engineers, Risk Management Center (USACE-RMC) makes no guarantees about
 * the results, or appropriateness of outputs, obtained from Numerics.
@@ -30,16 +26,9 @@
 * INTERRUPTION) HOWEVER CAUSED AND ON ANY THEORY OF LIABILITY, WHETHER IN CONTRACT, STRICT
 * LIABILITY, OR TORT (INCLUDING NEGLIGENCE OR OTHERWISE) ARISING IN ANY WAY OUT OF THE USE OF
 * THIS SOFTWARE, EVEN IF ADVISED OF THE POSSIBILITY OF SUCH DAMAGE.
-<<<<<<< HEAD
-**/
-
-using Numerics.Data.Statistics;
-using System;
-=======
 * **/
 
 using Numerics.Data.Statistics;
->>>>>>> b582c625
 using System.Collections.Generic;
 
 namespace Numerics.MachineLearning
@@ -77,7 +66,7 @@
         public List<int> Indices { get; }
 
         /// <summary>
-        /// The mean vector and covariance matrix for the cluster.
+        /// The mean vectr and covariance matrix for the cluster.
         /// </summary>
         public RunningCovarianceMatrix CovarianceMatrix { get; }
 
