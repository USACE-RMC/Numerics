﻿using System;
using System.Collections.Generic;
using System.Globalization;
using System.Xml.Linq;
using Numerics.Distributions;

namespace Numerics.Data
{
    /// <summary>
    /// Class to store ordinate information where X and Y are stored as double precision numbers.
    /// </summary>
    /// <remarks>
    /// <para>
    ///     Authors:
    ///     Woodrow Fields, USACE Risk Management Center, woodrow.l.fields@usace.army.mil
    ///     Haden Smith, USACE Risk Management Center, cole.h.smith@usace.army.mil
    /// </para>
    /// </remarks>
    [Serializable]
    public struct Ordinate
    {

        #region Construction

        /// <summary>
        /// X-Y ordinate.
        /// </summary>
        /// <param name="xValue">The x-value.</param>
        /// <param name="yValue">The y-value.</param>
        public Ordinate(double xValue, double yValue)
        {
            X = xValue;
            Y = yValue;
            IsValid = true;
            if (double.IsInfinity(X) | double.IsNaN(X) || double.IsInfinity(Y) | double.IsNaN(Y)) IsValid = false;
        }

        /// <summary>
        /// Constructs new ordinate from XElement.
        /// </summary>
        /// <param name="xElement">The XElement to deserialize.</param>
        public Ordinate(XElement xElement)
        {
<<<<<<< HEAD
            double x = 0;
            if (xElement.Attribute(nameof(X)) != null) double.TryParse(xElement.Attribute(nameof(X)).Value, NumberStyles.Any, CultureInfo.InvariantCulture, out x);
            double y = 0;
            if (xElement.Attribute(nameof(Y)) != null) double.TryParse(xElement.Attribute(nameof(Y)).Value, NumberStyles.Any, CultureInfo.InvariantCulture, out y);

            // Set values and validate
            X = x;
            Y = y;
            IsValid = true;
            if (double.IsInfinity(X) | double.IsNaN(X) || double.IsInfinity(Y) | double.IsNaN(Y)) IsValid = false;
        }

=======
            double x = 0, y = 0;
            if (xElement.Attribute(nameof(X)) != null) double.TryParse(xElement.Attribute(nameof(X)).Value, NumberStyles.Any, CultureInfo.InvariantCulture, out x);
            if (xElement.Attribute(nameof(Y)) != null) double.TryParse(xElement.Attribute(nameof(Y)).Value, NumberStyles.Any, CultureInfo.InvariantCulture, out y);
            //
            X = x;
            Y = y;
            IsValid = true;
            if (double.IsInfinity(X) || double.IsNaN(X) || double.IsInfinity(Y) || double.IsNaN(Y))
                IsValid = false;

        }
>>>>>>> ec9eb808
        #endregion

        #region Members

        /// <summary>
        /// X Value.
        /// </summary>
        public double X;

        /// <summary>
        /// Y Value.
        /// </summary>
        public double Y;

        /// <summary>
        /// Boolean indicating if the ordinate has valid numeric values or not.
        /// </summary>
        public bool IsValid;

        #endregion

        #region Methods
       
        /// <summary>
        /// Test if the ordinate is valid given monotonic criteria with the next/previous ordinate in a series.
        /// </summary>
        /// <param name="ordinateToCompare">Ordinate to compare to the target ordinate.</param>
        /// <param name="strictX">Are the x-values strictly monotonic?</param>
        /// <param name="strictY">Are the y-values strictly monotonic?</param>
        /// <param name="xOrder">The order of the x-values.</param>
        /// <param name="yOrder">The order of the y-values.</param>
        /// <param name="compareOrdinateIsNext">Boolean identifying if the ordinate to compare is the next or previous ordinate in a series.</param>
        /// <returns>a boolean indicating if the ordinate is valid or not given the criteria.</returns>
        public bool OrdinateValid(Ordinate ordinateToCompare, bool strictX, bool strictY, SortOrder xOrder, SortOrder yOrder, bool compareOrdinateIsNext)
        {
            // Check the ordinate itself
            if (IsValid == false) return false;
            // Check for monotonicity.
            if (compareOrdinateIsNext == true)
            {
                // Looking forward
                if (strictY && yOrder != SortOrder.None)
                {
                    if (ordinateToCompare.Y == Y)
                        return false;
                }

                if (yOrder == SortOrder.Descending)
                {
                    if (ordinateToCompare.Y > Y)
                        return false;
                }
                else if (yOrder == SortOrder.Ascending)
                {
                    if (ordinateToCompare.Y < Y)
                        return false;
                }

                if (strictX && xOrder != SortOrder.None)
                {
                    if (ordinateToCompare.X == X)
                        return false;
                }

                if (xOrder == SortOrder.Descending)
                {
                    if (ordinateToCompare.X > X)
                        return false;
                }
                else if (xOrder == SortOrder.Ascending)
                {
                    if (ordinateToCompare.X < X)
                        return false;
                }
            }
            else
            {
                // Looking back
                if (strictY && yOrder != SortOrder.None)
                {
                    if (Y == ordinateToCompare.Y)
                        return false;
                }

                if (yOrder == SortOrder.Descending)
                {
                    if (Y > ordinateToCompare.Y)
                        return false;
                }
                else if (yOrder == SortOrder.Ascending)
                {
                    if (Y < ordinateToCompare.Y)
                        return false;
                }

                if (strictX && xOrder != SortOrder.None)
                {
                    if (X == ordinateToCompare.X)
                        return false;
                }

                if (xOrder == SortOrder.Descending)
                {
                    if (X > ordinateToCompare.X)
                        return false;
                }
                else if (xOrder == SortOrder.Ascending)
                {
                    if (X < ordinateToCompare.X)
                        return false;
                }
            }
            // Passed the test
            return true;
        }

        /// <summary>
        /// Get any error messages with the ordinate given monotonic criteria with the next/previous ordinate in a series.
        /// </summary>
        /// <param name="ordinateToCompare">Ordinate to compare to the target ordinate.</param>
        /// <param name="strictX">Are the x-values strictly monotonic?</param>
        /// <param name="strictY">Are the y-values strictly monotonic?</param>
        /// <param name="xOrder">The order of the x-values.</param>
        /// <param name="yOrder">The order of the y-values.</param>
        /// <param name="compareOrdinateIsNext">Boolean identifying if the ordinate to compare is the next or previous ordinate in a series.</param>
        /// <returns>a list of error messages given the criteria.</returns>
        public List<string> OrdinateErrors(Ordinate ordinateToCompare, bool strictX, bool strictY, SortOrder xOrder, SortOrder yOrder, bool compareOrdinateIsNext)
        {
            var result = new List<string>();
            // Check the ordinate itself
            result.AddRange(OrdinateErrors());

            string orderY = (yOrder == SortOrder.Descending ? "decreasing" : "increasing");
            string orderX = (xOrder == SortOrder.Descending ? "decreasing" : "increasing");
            // Check for monotonicity.
            if (strictY && yOrder != SortOrder.None)
            {
                if (ordinateToCompare.Y == Y) { result.Add($"Y values must be strictly {orderY}."); }
            } 

            if (strictX && xOrder != SortOrder.None)
            {
                if (ordinateToCompare.X == X) { result.Add($"X values must be strictly {orderX}."); }
            } 

            if (compareOrdinateIsNext == true)
            {
                // Looking forward
                if (yOrder == SortOrder.Descending)
                {
                    if (ordinateToCompare.Y > Y) { result.Add("Y values must decrease."); }
                }
                else if (yOrder == SortOrder.Ascending)
                {
                    if (ordinateToCompare.Y < Y) { result.Add("Y values must increase."); }
                }

                if (xOrder == SortOrder.Descending)
                {
                    if (ordinateToCompare.X > X) { result.Add("X values must decrease."); }
                }
                else if (xOrder == SortOrder.Ascending)
                {
                    if (ordinateToCompare.X < X) { result.Add("X values must increase."); }
                }
            }
            else
            {
                // Looking back
                if (yOrder == SortOrder.Descending)
                {
                    if (Y > ordinateToCompare.Y) { result.Add("Y values must decrease."); }
                }
                else if (yOrder == SortOrder.Ascending)
                {
                    if (Y < ordinateToCompare.Y) { result.Add("Y values must increase."); }
                }

                if (xOrder == SortOrder.Descending)
                {
                    if (X > ordinateToCompare.X) { result.Add("X values must decrease."); }
                }
                else if (xOrder == SortOrder.Ascending)
                {
                    if (X < ordinateToCompare.X) { result.Add("X values must increase."); }
                }
            }
            // Done testing
            return result;
        }

        /// <summary>
        /// Get errors in the ordinate data.
        /// </summary>
        public List<string> OrdinateErrors()
        {
            var result = new List<string>();
            if (IsValid == false)
            {
                if (double.IsInfinity(X))
                    result.Add("X value can not be infinity.");
                if (double.IsNaN(X))
                    result.Add("X value must be a valid number.");
                if (double.IsInfinity(Y))
                    result.Add("Y value can not be infinity.");
                if (double.IsNaN(Y))
                    result.Add("Y value must be a valid number.");
            }
            return result;
        }

        /// <summary>
        /// Transform the x and y coordinates and return a transformed ordinate.
        /// </summary>
        /// <param name="xTransform">Transform method for the x value.</param>
        /// <param name="yTransform">Transform method for the y value.</param>
        public Ordinate Transform(Transform xTransform, Transform yTransform)
        {
            double transformedX = X, transformedY = Y;
            switch (xTransform)
            {
                case Data.Transform.Logarithmic:
                    {
                        transformedX = Tools.Log10(X);
                        break;
                    }
                case Data.Transform.NormalZ:
                    {
                        transformedX = Normal.StandardZ(X);
                        break;
                    }
            }
            switch (yTransform)
            {
                case Data.Transform.Logarithmic:
                    {
                        transformedY = Tools.Log10(Y);
                        break;
                    }
                case Data.Transform.NormalZ:
                    {
                        transformedY = Normal.StandardZ(Y);
                        break;
                    }
            }
            return new Ordinate(transformedX, transformedY);
        }

        /// <summary>
        /// Returns the ordinate as XEleemnt.
        /// </summary>
        public XElement ToXElement()
        {
            var result = new XElement(nameof(Ordinate));
            result.SetAttributeValue(nameof(X), X.ToString("G17", CultureInfo.InvariantCulture));
            result.SetAttributeValue(nameof(Y), Y.ToString("G17", CultureInfo.InvariantCulture));
            return result;
        }

        #endregion

        /// <summary>
        /// Checks if two uncertain ordinates are equal.
        /// </summary>
        /// <param name="left">Uncertain ordinate.</param>
        /// <param name="right">Uncertain ordinate.</param>
        public static bool operator ==(Ordinate left, Ordinate right)
        {
            if (Math.Abs(left.X - right.X) > Tools.DoubleMachineEpsilon) { return false; }
            if (Math.Abs(left.Y - right.Y) > Tools.DoubleMachineEpsilon) { return false; }
            return true;
        }

        /// <summary>
        /// Checks if two uncertain ordinates are not equal.
        /// </summary>
        /// <param name="left">Uncertain ordinate.</param>
        /// <param name="right">Uncertain ordinate.</param>
        public static bool operator !=(Ordinate left, Ordinate right)
        {
            return !(left == right);
        }

        /// <summary>
        /// Returns the ordinate as XEleemnt.
        /// </summary>
        public XElement ToXElement()
        {
            var result = new XElement(nameof(Ordinate));
            result.SetAttributeValue(nameof(X), X.ToString("G17", CultureInfo.InvariantCulture));
            result.SetAttributeValue(nameof(Y), Y.ToString("G17", CultureInfo.InvariantCulture));
            return result;
        }
    }
}<|MERGE_RESOLUTION|>--- conflicted
+++ resolved
@@ -41,7 +41,6 @@
         /// <param name="xElement">The XElement to deserialize.</param>
         public Ordinate(XElement xElement)
         {
-<<<<<<< HEAD
             double x = 0;
             if (xElement.Attribute(nameof(X)) != null) double.TryParse(xElement.Attribute(nameof(X)).Value, NumberStyles.Any, CultureInfo.InvariantCulture, out x);
             double y = 0;
@@ -54,7 +53,12 @@
             if (double.IsInfinity(X) | double.IsNaN(X) || double.IsInfinity(Y) | double.IsNaN(Y)) IsValid = false;
         }
 
-=======
+        /// <summary>
+        /// Constructs new ordinate from XElement.
+        /// </summary>
+        /// <param name="xElement">The XElement to deserialize.</param>
+        public Ordinate(XElement xElement)
+        {
             double x = 0, y = 0;
             if (xElement.Attribute(nameof(X)) != null) double.TryParse(xElement.Attribute(nameof(X)).Value, NumberStyles.Any, CultureInfo.InvariantCulture, out x);
             if (xElement.Attribute(nameof(Y)) != null) double.TryParse(xElement.Attribute(nameof(Y)).Value, NumberStyles.Any, CultureInfo.InvariantCulture, out y);
@@ -66,7 +70,6 @@
                 IsValid = false;
 
         }
->>>>>>> ec9eb808
         #endregion
 
         #region Members
@@ -315,6 +318,30 @@
             return new Ordinate(transformedX, transformedY);
         }
 
+        #endregion
+
+        /// <summary>
+        /// Checks if two uncertain ordinates are equal.
+        /// </summary>
+        /// <param name="left">Uncertain ordinate.</param>
+        /// <param name="right">Uncertain ordinate.</param>
+        public static bool operator ==(Ordinate left, Ordinate right)
+        {
+            if (Math.Abs(left.X - right.X) > Tools.DoubleMachineEpsilon) { return false; }
+            if (Math.Abs(left.Y - right.Y) > Tools.DoubleMachineEpsilon) { return false; }
+            return true;
+        }
+
+        /// <summary>
+        /// Checks if two uncertain ordinates are not equal.
+        /// </summary>
+        /// <param name="left">Uncertain ordinate.</param>
+        /// <param name="right">Uncertain ordinate.</param>
+        public static bool operator !=(Ordinate left, Ordinate right)
+        {
+            return !(left == right);
+        }
+
         /// <summary>
         /// Returns the ordinate as XEleemnt.
         /// </summary>
@@ -325,40 +352,5 @@
             result.SetAttributeValue(nameof(Y), Y.ToString("G17", CultureInfo.InvariantCulture));
             return result;
         }
-
-        #endregion
-
-        /// <summary>
-        /// Checks if two uncertain ordinates are equal.
-        /// </summary>
-        /// <param name="left">Uncertain ordinate.</param>
-        /// <param name="right">Uncertain ordinate.</param>
-        public static bool operator ==(Ordinate left, Ordinate right)
-        {
-            if (Math.Abs(left.X - right.X) > Tools.DoubleMachineEpsilon) { return false; }
-            if (Math.Abs(left.Y - right.Y) > Tools.DoubleMachineEpsilon) { return false; }
-            return true;
-        }
-
-        /// <summary>
-        /// Checks if two uncertain ordinates are not equal.
-        /// </summary>
-        /// <param name="left">Uncertain ordinate.</param>
-        /// <param name="right">Uncertain ordinate.</param>
-        public static bool operator !=(Ordinate left, Ordinate right)
-        {
-            return !(left == right);
-        }
-
-        /// <summary>
-        /// Returns the ordinate as XEleemnt.
-        /// </summary>
-        public XElement ToXElement()
-        {
-            var result = new XElement(nameof(Ordinate));
-            result.SetAttributeValue(nameof(X), X.ToString("G17", CultureInfo.InvariantCulture));
-            result.SetAttributeValue(nameof(Y), Y.ToString("G17", CultureInfo.InvariantCulture));
-            return result;
-        }
     }
 }