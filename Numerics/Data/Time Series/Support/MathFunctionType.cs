﻿/**
* NOTICE:
* The U.S. Army Corps of Engineers, Risk Management Center (USACE-RMC) makes no guarantees about
* the results, or appropriateness of outputs, obtained from Numerics.
*
* LIST OF CONDITIONS:
* Redistribution and use in source and binary forms, with or without modification, are permitted
* provided that the following conditions are met:
* ● Redistributions of source code must retain the above notice, this list of conditions, and the
* following disclaimer.
* ● Redistributions in binary form must reproduce the above notice, this list of conditions, and
* the following disclaimer in the documentation and/or other materials provided with the distribution.
* ● The names of the U.S. Government, the U.S. Army Corps of Engineers, the Institute for Water
* Resources, or the Risk Management Center may not be used to endorse or promote products derived
* from this software without specific prior written permission. Nor may the names of its contributors
* be used to endorse or promote products derived from this software without specific prior
* written permission.
*
* DISCLAIMER:
* THIS SOFTWARE IS PROVIDED BY THE U.S. ARMY CORPS OF ENGINEERS RISK MANAGEMENT CENTER
* (USACE-RMC) "AS IS" AND ANY EXPRESS OR IMPLIED WARRANTIES, INCLUDING, BUT NOT LIMITED TO,
* THE IMPLIED WARRANTIES OF MERCHANTABILITY AND FITNESS FOR A PARTICULAR PURPOSE ARE
* DISCLAIMED. IN NO EVENT SHALL USACE-RMC BE LIABLE FOR ANY DIRECT, INDIRECT, INCIDENTAL,
* SPECIAL, EXEMPLARY, OR CONSEQUENTIAL DAMAGES (INCLUDING, BUT NOT LIMITED TO,
* PROCUREMENT OF SUBSTITUTE GOODS OR SERVICES; LOSS OF USE, DATA, OR PROFITS; OR BUSINESS
* INTERRUPTION) HOWEVER CAUSED AND ON ANY THEORY OF LIABILITY, WHETHER IN CONTRACT, STRICT
* LIABILITY, OR TORT (INCLUDING NEGLIGENCE OR OTHERWISE) ARISING IN ANY WAY OUT OF THE USE OF
* THIS SOFTWARE, EVEN IF ADVISED OF THE POSSIBILITY OF SUCH DAMAGE.
* **/

<<<<<<< HEAD
using System;
using System.Collections.Generic;
using System.Linq;
using System.Text;
using System.Threading.Tasks;
=======
>>>>>>> 160377d9

namespace Numerics.Data
{
    public enum MathFunctionType
    {
        Add,
        Subtract,
        Multiply,
        Divide,
        Logarithm,
        Exponentiate,
        Inverse
    }
}<|MERGE_RESOLUTION|>--- conflicted
+++ resolved
@@ -28,14 +28,6 @@
 * THIS SOFTWARE, EVEN IF ADVISED OF THE POSSIBILITY OF SUCH DAMAGE.
 * **/
 
-<<<<<<< HEAD
-using System;
-using System.Collections.Generic;
-using System.Linq;
-using System.Text;
-using System.Threading.Tasks;
-=======
->>>>>>> 160377d9
 
 namespace Numerics.Data
 {
