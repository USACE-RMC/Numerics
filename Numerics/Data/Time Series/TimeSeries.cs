﻿/**
* NOTICE:
* The U.S. Army Corps of Engineers, Risk Management Center (USACE-RMC) makes no guarantees about
* the results, or appropriateness of outputs, obtained from Numerics.
*
* LIST OF CONDITIONS:
* Redistribution and use in source and binary forms, with or without modification, are permitted
* provided that the following conditions are met:
* ● Redistributions of source code must retain the above notice, this list of conditions, and the
* following disclaimer.
* ● Redistributions in binary form must reproduce the above notice, this list of conditions, and
* the following disclaimer in the documentation and/or other materials provided with the distribution.
* ● The names of the U.S. Government, the U.S. Army Corps of Engineers, the Institute for Water
* Resources, or the Risk Management Center may not be used to endorse or promote products derived
* from this software without specific prior written permission. Nor may the names of its contributors
* be used to endorse or promote products derived from this software without specific prior
* written permission.
*
* DISCLAIMER:
* THIS SOFTWARE IS PROVIDED BY THE U.S. ARMY CORPS OF ENGINEERS RISK MANAGEMENT CENTER
* (USACE-RMC) "AS IS" AND ANY EXPRESS OR IMPLIED WARRANTIES, INCLUDING, BUT NOT LIMITED TO,
* THE IMPLIED WARRANTIES OF MERCHANTABILITY AND FITNESS FOR A PARTICULAR PURPOSE ARE
* DISCLAIMED. IN NO EVENT SHALL USACE-RMC BE LIABLE FOR ANY DIRECT, INDIRECT, INCIDENTAL,
* SPECIAL, EXEMPLARY, OR CONSEQUENTIAL DAMAGES (INCLUDING, BUT NOT LIMITED TO,
* PROCUREMENT OF SUBSTITUTE GOODS OR SERVICES; LOSS OF USE, DATA, OR PROFITS; OR BUSINESS
* INTERRUPTION) HOWEVER CAUSED AND ON ANY THEORY OF LIABILITY, WHETHER IN CONTRACT, STRICT
* LIABILITY, OR TORT (INCLUDING NEGLIGENCE OR OTHERWISE) ARISING IN ANY WAY OUT OF THE USE OF
* THIS SOFTWARE, EVEN IF ADVISED OF THE POSSIBILITY OF SUCH DAMAGE.
* **/

using Numerics.Data.Statistics;
using System;
using System.Collections.Generic;
using System.ComponentModel;
using System.Data;
using System.Linq;
using System.Threading.Tasks;
using System.Xml.Linq;

namespace Numerics.Data
{
    /// <summary>
    /// A time-series class, which is a collection of time-series ordinates.
    /// </summary>
    /// <remarks>
    /// <para>
    ///     <b> Authors: </b>
    ///     Haden Smith, USACE Risk Management Center, cole.h.smith@usace.army.mil
    /// </para>
    /// </remarks>
    [Serializable]
    public class TimeSeries : Series<DateTime, double>
    {
        /// <summary>
        /// Constructs an empty time-series.
        /// </summary>
        public TimeSeries() { }

        /// <summary>
        /// Constructs an empty time-series with a specified time interval.
        /// </summary>
        /// <param name="timeInterval">The time interval for the series.</param>
        public TimeSeries(TimeInterval timeInterval)
        {
            _timeInterval = timeInterval;
        }

        /// <summary>
        /// Constructs an empty time-series with a specified start and end date.
        /// </summary>
        /// <param name="timeInterval">The time interval for the series.</param>
        /// <param name="startDate">The start date/time of the series.</param>
        /// <param name="endDate">The end date/time of the series.</param>
        public TimeSeries(TimeInterval timeInterval, DateTime startDate, DateTime endDate)
        {
            if (timeInterval == TimeInterval.Irregular)
                throw new ArgumentException("The time interval cannot be irregular with this constructor.");

            _timeInterval = timeInterval;
            Add(new SeriesOrdinate<DateTime, double>(startDate, double.NaN));
            while (_seriesOrdinates.Last().Index < endDate)
                Add(new SeriesOrdinate<DateTime, double>(AddTimeInterval(_seriesOrdinates.Last().Index, _timeInterval), double.NaN));
        }

        /// <summary>
        /// Constructs a time-series with a specified start and end date, and a constant fixed value.
        /// </summary>
        /// <param name="timeInterval">The time interval for the series.</param>
        /// <param name="startDate">The start date/time of the series.</param>
        /// <param name="endDate">The end date/time of the series.</param>
        /// <param name="fixedValue">A fixed value to be assigned to each ordinate.</param>
        public TimeSeries(TimeInterval timeInterval, DateTime startDate, DateTime endDate, double fixedValue)
        {
            if (timeInterval == TimeInterval.Irregular)
                throw new ArgumentException("The time interval cannot be irregular with this constructor.");

            _timeInterval = timeInterval;
            Add(new SeriesOrdinate<DateTime, double>(startDate, fixedValue));
            while (_seriesOrdinates.Last().Index < endDate)
                Add(new SeriesOrdinate<DateTime, double>(AddTimeInterval(_seriesOrdinates.Last().Index, _timeInterval), fixedValue));
        }

        /// <summary>
        /// Constructs a time-series based on the start date and a list of data values.
        /// </summary>
        /// <param name="timeInterval">The time interval for the series.</param>
        /// <param name="startDate">The start date/time of the series.</param>
        /// <param name="data">A list of data values.</param>
        public TimeSeries(TimeInterval timeInterval, DateTime startDate, IList<double> data)
        {
            if (timeInterval == TimeInterval.Irregular)
                throw new ArgumentException("The time interval cannot be irregular with this constructor.");

            _timeInterval = timeInterval;
            if (data.Count == 0) return;
            Add(new SeriesOrdinate<DateTime, double>(startDate, data[0]));
            for (int i = 1; i < data.Count; i++)
                Add(new SeriesOrdinate<DateTime, double>(AddTimeInterval(this[i - 1].Index, _timeInterval), data[i]));
        }

        /// <summary>
        /// Constructs a time-series based on XElement.
        /// </summary>
        /// <param name="xElement">The XElement to deserialize.</param>
        public TimeSeries(XElement xElement)
        {
            // Get time interval
            if (xElement.Attribute(nameof(TimeInterval)) != null)
                Enum.TryParse(xElement.Attribute(nameof(TimeInterval)).Value, out _timeInterval);

            // Get Ordinates
            foreach (XElement ordinate in xElement.Elements("SeriesOrdinate"))
            {
                DateTime index = DateTime.Now;
                DateTime.TryParse(ordinate.Attribute("Index").Value, out index);
                double value = 0;
                double.TryParse(ordinate.Attribute("Value").Value, out value);
                Add(new SeriesOrdinate<DateTime, double>(index, value));
            }
        }

        private TimeInterval _timeInterval = TimeInterval.OneDay;

        /// <summary>
        /// Returns the time interval of the time-series.
        /// </summary>
        public TimeInterval TimeInterval
        {
            get { return _timeInterval; }
        }

        /// <summary>
        /// Gets whether there are missing values.
        /// </summary>
        public bool HasMissingValues
        {
            get { return NumberOfMissingValues() > 0 ? true : false; }
        }

        /// <summary>
        /// Gets the start date of the time-series.
        /// </summary>
        public DateTime StartDate
        {
            get { return _seriesOrdinates.Min(x => x.Index); }
        }

        /// <summary>
        /// Gets the end date of the time-series.
        /// </summary>
        public DateTime EndDate
        {
            get { return _seriesOrdinates.Max(x => x.Index); }
        }

        /// <summary>
        /// Sorts the elements in the entire collection by the time ordinate given a specified sort direction.
        /// </summary>
        /// <param name="Order">Optional. Ascending or descending order. Default = Ascending.</param>
        public void SortByTime(ListSortDirection Order = ListSortDirection.Ascending)
        {
            if (Order == ListSortDirection.Ascending)
            {
                _seriesOrdinates.Sort((x, y) => x.Index.CompareTo(y.Index));
            }
            else
            {
                _seriesOrdinates.Sort((x, y) => -1 * x.Index.CompareTo(y.Index));
            }
        }

        /// <summary>
        /// Sorts the elements in the entire collection by value given a specified sort direction.
        /// </summary>
        /// <param name="Order">Optional. Ascending or descending order. Default = Ascending.</param>
        public void SortByValue(ListSortDirection Order = ListSortDirection.Ascending)
        {
            if (Order == ListSortDirection.Ascending)
            {
                _seriesOrdinates.Sort((x, y) => x.Value.CompareTo(y.Value));
            }
            else
            {
                _seriesOrdinates.Sort((x, y) => -1 * x.Value.CompareTo(y.Value));
            }
        }

        /// <summary>
        /// Add a constant to each value in the time-series. Missing values are kept as missing.
        /// </summary>
        /// <param name="constant">Factor to add to each value in the series.</param>
        public void Add(double constant)
        {
            SuppressCollectionChanged = true;
            for (int i = 0; i <= Count - 1; i++)
            {
                if (!double.IsNaN(this[i].Value)) { this[i].Value += constant; }
            }
            SuppressCollectionChanged = false;
            RaiseCollectionChangedReset();
        }

        /// <summary>
        /// Add a constant to specified values in the time-series. Missing values are kept as missing.
        /// </summary>
        /// <param name="constant">Factor to add to each value in the series.</param>
        /// <param name="indexes">List of integer index values (0 based) for each ordinate in the time series to apply the calculation to.</param>
        public void Add(double constant, IList<int> indexes)
        {
            SuppressCollectionChanged = true;
            for (int i = 0; i < indexes.Count; i++)
            {
                if (indexes[i] >= 0 && indexes[i] < Count && (!double.IsNaN(this[indexes[i]].Value))) { this[indexes[i]].Value += constant; }
            }
            SuppressCollectionChanged = false;
            RaiseCollectionChangedReset();
        }

        /// <summary>
        /// Subtract a constant from each value in the time-series. Missing values are kept as missing.
        /// </summary>
        /// <param name="constant">Factor to subtract each value in the series.</param>
        public void Subtract(double constant)
        {
            SuppressCollectionChanged = true;
            for (int i = 0; i <= Count - 1; i++)
            {
                if (!double.IsNaN(this[i].Value)) { this[i].Value -= constant; }
            }
            SuppressCollectionChanged = false;
            RaiseCollectionChangedReset();
        }

        /// <summary>
        /// Subtract a constant from specified values in the time-series. Missing values are kept as missing.
        /// </summary>
        /// <param name="constant">Factor to subtract each value in the series.</param>
        /// <param name="indexes">List of integer index values (0 based) for each ordinate in the time series to apply the calculation to.</param>
        public void Subtract(double constant, IList<int> indexes)
        {
            SuppressCollectionChanged = true;
            for (int i = 0; i < indexes.Count; i++)
            {
                if (indexes[i] >= 0 && indexes[i] < Count && (!double.IsNaN(this[indexes[i]].Value))) { this[indexes[i]].Value -= constant; }
            }
            SuppressCollectionChanged = false;
            RaiseCollectionChangedReset();
        }

        /// <summary>
        /// Multiply each value in the time-series by a constant. Missing values are kept as missing.
        /// </summary>
        /// <param name="constant">Factor to multiply each value by in the series.</param>
        public void Multiply(double constant)
        {
            SuppressCollectionChanged = true;
            for (int i = 0; i <= Count - 1; i++)
            {
                if (!double.IsNaN(this[i].Value)) { this[i].Value *= constant; }
            }
            SuppressCollectionChanged = false;
            RaiseCollectionChangedReset();
        }

        /// <summary>
        /// Multiply specified values in the time-series by a constant. Missing values are kept as missing.
        /// </summary>
        /// <param name="constant">Factor to multiply each value by in the series.</param>
        /// <param name="indexes">List of integer index values (0 based) for each ordinate in the time series to apply the calculation to.</param>
        public void Multiply(double constant, IList<int> indexes)
        {
            SuppressCollectionChanged = true;
            for (int i = 0; i < indexes.Count; i++)
            {
                if (indexes[i] >= 0 && indexes[i] < Count && (!double.IsNaN(this[indexes[i]].Value))) { this[indexes[i]].Value *= constant; }
            }
            SuppressCollectionChanged = false;
            RaiseCollectionChangedReset();
        }

        /// <summary>
        /// Divide each value in the time-series by a constant. Missing values are kept as missing.
        /// </summary>
        /// <param name="constant">Factor to divide each value by in the series.</param>
        public void Divide(double constant)
        {
            SuppressCollectionChanged = true;
            for (int i = 0; i <= Count - 1; i++)
            {
                if (!double.IsNaN(this[i].Value)) { this[i].Value /= constant; }
            }
            SuppressCollectionChanged = false;
            RaiseCollectionChangedReset();
        }

        /// <summary>
        /// Divide specified values in the time-series by a constant. Missing values are kept as missing.
        /// </summary>
        /// <param name="constant">Factor to divide each value by in the series.</param>
        /// <param name="indexes">List of integer index values (0 based) for each ordinate in the time series to apply the calculation to.</param>
        public void Divide(double constant, IList<int> indexes)
        {
            SuppressCollectionChanged = true;
            for (int i = 0; i < indexes.Count; i++)
            {
                if (indexes[i] >= 0 && indexes[i] < Count && (!double.IsNaN(this[indexes[i]].Value))) { this[indexes[i]].Value /= constant; }
            }
            SuppressCollectionChanged = false;
            RaiseCollectionChangedReset();
        }

        /// <summary>
        /// Set each value in the time-series to its absolute value. Missing values are kept as missing.
        /// </summary>
        public void AbsoluteValue()
        {
            SuppressCollectionChanged = true;
            for (int i = 0; i <= Count - 1; i++)
            {
                if (!double.IsNaN(this[i].Value)) { this[i].Value = Math.Abs(this[i].Value); }
            }
            SuppressCollectionChanged = false;
            RaiseCollectionChangedReset();
        }

        /// <summary>
        /// Set specified values in the time-series to its absolute value. Missing values are kept as missing.
        /// </summary>
        public void AbsoluteValue(IList<int> indexes)
        {
            SuppressCollectionChanged = true;
            for (int i = 0; i < indexes.Count; i++)
            {
                if (indexes[i] >= 0 && indexes[i] < Count && (!double.IsNaN(this[indexes[i]].Value))) { this[indexes[i]].Value = Math.Abs(this[indexes[i]].Value); }
            }
            SuppressCollectionChanged = false;
            RaiseCollectionChangedReset();
        }

        /// <summary>
        /// Raise each value in the time-series by the specified power or exponent. Missing values are kept as missing.
        /// </summary>
        /// <param name="power">Power or exponent.</param>
        public void Exponentiate(double power)
        {
            SuppressCollectionChanged = true;
            for (int i = 0; i <= Count - 1; i++)
                if (!double.IsNaN(this[i].Value))
                    this[i].Value = Math.Pow(this[i].Value, power);
            SuppressCollectionChanged = false;
            RaiseCollectionChangedReset();
        }

        /// <summary>
        /// Raise specified values in the time-series by the specified power or exponent. Missing values are kept as missing.
        /// </summary>
        /// <param name="power">Power or exponent.</param>
        /// <param name="indexes">List of integer index values (0 based) for each ordinate in the time series to apply the calculation to.</param>
        public void Exponentiate(double power, IList<int> indexes)
        {
            SuppressCollectionChanged = true;
            for (int i = 0; i < indexes.Count; i++)
            {
                if (indexes[i] >= 0 && indexes[i] < Count && (!double.IsNaN(this[indexes[i]].Value))) { this[indexes[i]].Value = Math.Pow(this[indexes[i]].Value, power); }
            }
            SuppressCollectionChanged = false;
            RaiseCollectionChangedReset();
        }

        /// <summary>
        /// Log transform values in the time-series. Missing values are kept as missing.
        /// </summary>
        /// <param name="baseValue">The log base value.</param>
        public void LogTransform(double baseValue = 10)
        {
            SuppressCollectionChanged = true;
            for (int i = 0; i < Count; i++)
            {
                if (this[i].Value > 0 && !double.IsNaN(this[i].Value))
                    this[i].Value = Math.Log(this[i].Value, baseValue);
                else if (this[i].Value <= 0 || double.IsNaN(this[i].Value))
                    this[i].Value = double.NaN;
            }
            SuppressCollectionChanged = false;
            RaiseCollectionChangedReset();
        }

        /// <summary>
        /// Log transform specified values in the time-series. Missing values are kept as missing.
        /// </summary>
        /// <param name="indexes">List of integer index values (0 based) for each ordinate in the time series to apply the calculation to.</param>
        /// <param name="baseValue">The log base value.</param>
        public void LogTransform(IList<int> indexes, double baseValue = 10)
        {
            SuppressCollectionChanged = true;
            for (int i = 0; i < indexes.Count; i++)
            {
                if (indexes[i] >= 0 && indexes[i] < Count && this[indexes[i]].Value > 0 && (!double.IsNaN(this[indexes[i]].Value))) { this[indexes[i]].Value = Math.Log(this[indexes[i]].Value, baseValue); }
                else if (this[indexes[i]].Value <= 0 || double.IsNaN(this[indexes[i]].Value)) { this[indexes[i]].Value = double.NaN; }
            }
            SuppressCollectionChanged = false;
            RaiseCollectionChangedReset();
        }

        /// <summary>
        /// Standardize the time series values. This action is not reversible. 
        /// </summary>
        public void Standardize()
        {
            SuppressCollectionChanged = true;
            double mean = MeanValue();
            double stdDev = StandardDeviation();
            for (int i = 0; i < Count; i++)
            {
                this[i].Value = (this[i].Value - mean) / stdDev;
            }
            SuppressCollectionChanged = false;
            RaiseCollectionChangedReset();
        }

        /// <summary>
        /// Each value in the time-series is replaced by its inverse (1/x). Missing values are kept as missing. If the value is 0.0, the value is set to Double.NaN.
        /// </summary>
        public void Inverse()
        {
            SuppressCollectionChanged = true;
            for (int i = 0; i < Count; i++)
            {
                if (this[i].Value != 0 && !double.IsNaN(this[i].Value)) { this[i].Value = 1d / this[i].Value; }
                else if (this[i].Value == 0 || double.IsNaN(this[i].Value)) { this[i].Value = double.NaN; }
            }
            SuppressCollectionChanged = false;
            RaiseCollectionChangedReset();
        }

        /// <summary>
        /// Specified values in the time-series are replaced by their inverse (1/x). Missing values are kept as missing. If the value is 0.0, the value is set to Double.NaN.
        /// <param name="indexes">List of integer index values (0 based) for each ordinate in the time series to apply the inverse calculation to.</param>
        /// </summary>
        public void Inverse(IList<int> indexes)
        {
            SuppressCollectionChanged = true;
            for (int i = 0; i < indexes.Count; i++)
            {
                if (indexes[i] >= 0 && indexes[i] < Count && this[indexes[i]].Value != 0 && !double.IsNaN(this[indexes[i]].Value)) { this[indexes[i]].Value = 1d / this[indexes[i]].Value; }
                else if (this[indexes[i]].Value == 0 || double.IsNaN(this[indexes[i]].Value)) { this[indexes[i]].Value = double.NaN; }
            }
            SuppressCollectionChanged = false;
            RaiseCollectionChangedReset();
        }

        /// <summary>
        /// Returns the cumulative sum of the time-series. Missing values are treated as zero when accumulating values.
        /// </summary>
        public TimeSeries CumulativeSum()
        {
            var timeSeries = new TimeSeries();
            double sum = 0d;
            for (int i = 0; i < Count; i++)
            {
                if (this[i].Value != default && double.IsNaN(this[i].Value) == false)
                    sum += this[i].Value;
                timeSeries.Add(this[i].Clone());
                timeSeries.Last().Value = sum;
            }
            return timeSeries;
        }

        /// <summary>
        /// Returns a time-series of the successive differences per time period.
        /// </summary>
        /// <param name="period">Time period for taking differences. If time interval is 1-hour, and period is 12, the difference will be computed over a moving 12 hour block.</param>
        public TimeSeries Difference(int period = 1)
        {
            var timeSeries = new TimeSeries();
            for (int i = period; i < Count; i++)
            {
                timeSeries.Add(this[i].Clone());
                timeSeries.Last().Value = this[i].Value - this[i - period].Value;
            }
            return timeSeries;
        }

        /// <summary>
        /// Returns the number of missing values.
        /// </summary>
        public int NumberOfMissingValues()
        {
            return _seriesOrdinates.Where(x => double.IsNaN(x.Value)).Count();
        }

        /// <summary>
        /// Replaces all missing data (Double.NaN) with the specified value.
        /// </summary>
        /// <param name="value">Value for missing data.</param>
        public void ReplaceMissingData(double value)
        {
            SuppressCollectionChanged = true;
            for (int i = 0; i < Count; i++)
            {
                if (double.IsNaN(this[i].Value)) { this[i].Value = value; }
            }
            SuppressCollectionChanged = false;
            RaiseCollectionChangedReset();
        }

        /// <summary>
        /// Replaces missing data (Double.NaN) for specified indexes with the specified value.
        /// </summary>
        /// <param name="value">Value for missing data.</param>
        /// <param name="indexes">List of integer index values (0 based) for each ordinate in the time series to apply the calculation to.</param>
        public void ReplaceMissingData(IList<int> indexes, double value)
        {
            SuppressCollectionChanged = true;
            for (int i = 0; i < indexes.Count; i++)
            {
                if (indexes[i] >= 0 && indexes[i] < Count && double.IsNaN(this[indexes[i]].Value)) { this[indexes[i]].Value = value; }
            }
            SuppressCollectionChanged = false;
            RaiseCollectionChangedReset();
        }

        /// <summary>
        /// Interpolate missing data. Data will only be interpolated if the number of consecutive missing value is less than the specified limit.
        /// </summary>
        /// <param name="maxNumberOfMissing">The maximum number of consecutive missing values.</param>
        public void InterpolateMissingData(int maxNumberOfMissing)
        {
            SuppressCollectionChanged = true;
            SortByTime();
            double x;
            //double y;
            double x1;
            double x2;
            double y1;
            double y2;
            int upper;
            // 
            for (int i = 1; i < Count; i++)
            {
                // Find missing value
                if (double.IsNaN(this[i].Value))
                {
                    // ok we found one
                    x = this[i].Index.ToOADate();
                    x1 = this[i - 1].Index.ToOADate();
                    y1 = this[i - 1].Value;
                    upper = i + maxNumberOfMissing;
                    // Find the next non-missing value
                    for (int j = i; j <= Math.Min(Count - 1, upper); j++)
                    {
                        // ok we found one
                        // the interpolation case
                        if (!double.IsNaN(this[j].Value))
                        {
                            x2 = this[j].Index.ToOADate();
                            y2 = this[j].Value;
                            this[i].Value = y1 + (x - x1) / (x2 - x1) * (y2 - y1);
                            break;
                        }
                        // the extrapolation case
                        if (j == Count - 1)
                        {
                            x1 = this[i - 2].Index.ToOADate();
                            x2 = this[i - 1].Index.ToOADate();
                            y1 = this[i - 2].Value;
                            y2 = this[i - 1].Value;
                            this[i].Value = y1 - (x1 - x) * (y2 - y1) / (x2 - x1);
                        }
                    }
                }
            }
            SuppressCollectionChanged = false;
            RaiseCollectionChangedReset();
        }

        /// <summary>
        /// Interpolate missing data. Data will only be interpolated if the number of consecutive missing value is less than the specified limit.
        /// </summary>
        /// <param name="maxNumberOfMissing">The maximum number of consecutive missing values.</param>
<<<<<<< HEAD
        /// <param name="indexes">List of integer index values (0 based) for each ordinate in the time series to apply the calculation to.</param>

        public void InterpolateMissingData(int maxNumberOfMissing, IList<int> indexes)
=======
        /// <param name="indices">List of integer index values (0 based) for each ordinate in the time series to apply the calculation to.</param>
        public void InterpolateMissingData(int maxNumberOfMissing, IList<int> indices)
>>>>>>> fa274a5d
        {
            SuppressCollectionChanged = true;
            SortByTime();
            double x;
            //double y;
            double x1;
            double x2;
            double y1;
            double y2;
            int upper;
            // 
            for (int i = 0; i < indexes.Count; i++)
            {
                // Find missing value
                if(indexes[i] >= 1 && indexes[i] < Count && double.IsNaN(this[indexes[i]].Value))
                {
                    // ok we found one
                    int idx = indexes[i];
                    x = this[idx].Index.ToOADate();
                    x1 = this[idx - 1].Index.ToOADate();
                    y1 = this[idx - 1].Value;
                    upper = idx + maxNumberOfMissing;
                    // Find the next non-missing value
                    for (int j = idx; j <= Math.Min(Count - 1, upper); j++)
                    {
                        // ok we found one
                        // the interpolation case
                        if (!double.IsNaN(this[j].Value))
                        {
                            x2 = this[j].Index.ToOADate();
                            y2 = this[j].Value;
                            this[idx].Value = y1 + (x - x1) / (x2 - x1) * (y2 - y1);
                            break;
                        }
                        // the extrapolation case
                        if (j == Count - 1)
                        {
                            x1 = this[idx - 2].Index.ToOADate();
                            x2 = this[idx - 1].Index.ToOADate();
                            y1 = this[idx - 2].Value;
                            y2 = this[idx - 1].Value;
                            this[idx].Value = y1 - (x1 - x) * (y2 - y1) / (x2 - x1);
                        }
                    }
                }
            }
            SuppressCollectionChanged = false;
            RaiseCollectionChangedReset();
        }

        /// <summary>
        /// Returns a new date/time that adds the time interval to the specified data/time value.
        /// </summary>
        /// <param name="time">Time to increase.</param>
        /// <param name="timeInterval">The time interval.</param>
        public static DateTime AddTimeInterval(DateTime time, TimeInterval timeInterval)
        {
            switch (timeInterval)
            {
                case TimeInterval.OneMinute:
                    {
                        return time.AddMinutes(1d);
                    }

                case TimeInterval.FiveMinute:
                    {
                        return time.AddMinutes(5d);
                    }

                case TimeInterval.FifteenMinute:
                    {
                        return time.AddMinutes(15d);
                    }

                case TimeInterval.ThirtyMinute:
                    {
                        return time.AddMinutes(30d);
                    }

                case TimeInterval.OneHour:
                    {
                        return time.AddHours(1d);
                    }

                case TimeInterval.SixHour:
                    {
                        return time.AddHours(6d);
                    }

                case TimeInterval.TwelveHour:
                    {
                        return time.AddHours(12d);
                    }

                case TimeInterval.OneDay:
                    {
                        return time.AddDays(1d);
                    }

                case TimeInterval.SevenDay:
                    {
                        return time.AddDays(7d);
                    }

                case TimeInterval.OneMonth:
                    {
                        return time.AddMonths(1);
                    }

                case TimeInterval.OneQuarter:
                    {
                        return time.AddMonths(3);
                    }

                case TimeInterval.OneYear:
                    {
                        return time.AddYears(1);
                    }
            }

            return time;
        }

        /// <summary>
        /// Returns a new date/time that subtracts the time interval to the specified data/time value.
        /// </summary>
        /// <param name="time">Time to decrease.</param>
        /// <param name="timeInterval">The time interval.</param>
        public static DateTime SubtractTimeInterval(DateTime time, TimeInterval timeInterval)
        {
            switch (timeInterval)
            {
                case TimeInterval.OneMinute:
                    {
                        return time.AddMinutes(-1d);
                    }

                case TimeInterval.FiveMinute:
                    {
                        return time.AddMinutes(-5d);
                    }

                case TimeInterval.FifteenMinute:
                    {
                        return time.AddMinutes(-15d);
                    }

                case TimeInterval.ThirtyMinute:
                    {
                        return time.AddMinutes(-30d);
                    }

                case TimeInterval.OneHour:
                    {
                        return time.AddHours(-1d);
                    }

                case TimeInterval.SixHour:
                    {
                        return time.AddHours(-6d);
                    }

                case TimeInterval.TwelveHour:
                    {
                        return time.AddHours(-12d);
                    }

                case TimeInterval.OneDay:
                    {
                        return time.AddDays(-1d);
                    }

                case TimeInterval.SevenDay:
                    {
                        return time.AddDays(-7d);
                    }

                case TimeInterval.OneMonth:
                    {
                        return time.AddMonths(-1);
                    }

                case TimeInterval.OneQuarter:
                    {
                        return time.AddMonths(-3);
                    }

                case TimeInterval.OneYear:
                    {
                        return time.AddYears(-1);
                    }
            }

            return time;
        }

        /// <summary>
        /// Converts the time interval to hours.
        /// </summary>
        /// <returns>The time interval in hours.</returns>
        public static double TimeIntervalInHours(TimeInterval timeInterval)
        {
            if (timeInterval == TimeInterval.OneMinute) return 1d / 60d;
            if (timeInterval == TimeInterval.FiveMinute) return 5d / 60d;
            if (timeInterval == TimeInterval.FifteenMinute) return 15d / 60d;
            if (timeInterval == TimeInterval.ThirtyMinute) return 30d / 60d;
            if (timeInterval == TimeInterval.OneHour) return 1d;
            if (timeInterval == TimeInterval.SixHour) return 6d;
            if (timeInterval == TimeInterval.TwelveHour) return 12d;
            if (timeInterval == TimeInterval.OneDay) return 24d;
            if (timeInterval == TimeInterval.SevenDay) return 24d * 7d;
            return double.NaN;
        }

        /// <summary>
        /// Determines if the minimum step between events has been exceeded. 
        /// </summary>
        /// <param name="startTime">Start time of the starting event.</param>
        /// <param name="endTime">End time of the ending event.</param>
        /// <param name="minStepsBetweenEvents">Minimum time steps between events.</param>
        private bool CheckIfMinStepsExceeded(DateTime startTime, DateTime endTime, int minStepsBetweenEvents)
        {
            DateTime _endTime;
            switch (TimeInterval)
            {
                case TimeInterval.OneMinute:
                    {
                        _endTime = startTime.AddMinutes(1 * minStepsBetweenEvents);
                        return endTime > _endTime;
                    }

                case TimeInterval.FiveMinute:
                    {
                        _endTime = startTime.AddMinutes(5 * minStepsBetweenEvents);
                        return endTime > _endTime;
                    }

                case TimeInterval.FifteenMinute:
                    {
                        _endTime = startTime.AddMinutes(15 * minStepsBetweenEvents);
                        return endTime > _endTime;
                    }

                case TimeInterval.ThirtyMinute:
                    {
                        _endTime = startTime.AddMinutes(30 * minStepsBetweenEvents);
                        return endTime > _endTime;
                    }

                case TimeInterval.OneHour:
                    {
                        _endTime = startTime.AddHours(1 * minStepsBetweenEvents);
                        return endTime > _endTime;
                    }

                case TimeInterval.SixHour:
                    {
                        _endTime = startTime.AddHours(6 * minStepsBetweenEvents);
                        return endTime <= _endTime;
                    }

                case TimeInterval.TwelveHour:
                    {
                        _endTime = startTime.AddHours(12 * minStepsBetweenEvents);
                        return endTime > _endTime;
                    }

                case TimeInterval.OneDay:
                    {
                        _endTime = startTime.AddDays(minStepsBetweenEvents);
                        return endTime > _endTime;
                    }

                case TimeInterval.SevenDay:
                    {
                        _endTime = startTime.AddDays(7 * minStepsBetweenEvents);
                        return endTime > _endTime;
                    }

                case TimeInterval.OneMonth:
                    {
                        _endTime = startTime.AddMonths(1 * minStepsBetweenEvents);
                        return endTime > _endTime;
                    }

                case TimeInterval.OneQuarter:
                    {
                        _endTime = startTime.AddMonths(3 * minStepsBetweenEvents);
                        return endTime > _endTime;
                    }

                case TimeInterval.OneYear:
                    {
                        _endTime = startTime.AddYears(1 * minStepsBetweenEvents);
                        return endTime > _endTime;
                    }
            }

            return false;
        }

        /// <summary>
        /// Returns a moving average time-series based on the specified time period. The average is computed based on the previous n=period ordinates.
        /// </summary>
        /// <param name="period">The time period to average over. If time interval is 1-hour, and period is 12, the moving average will be computed over a moving 12 hour block.</param>
        public TimeSeries MovingAverage(int period)
        {
            if (period >= Count)
                throw new ArgumentException(nameof(period), "The period must be less than the length of the time-series.");
            SortByTime();
            var timeSeries = new TimeSeries(TimeInterval);
            double sum = 0d;
            double avg = 0d;
            for (int i = 1; i <= Count; i++)
            {
                sum += !double.IsNaN(this[i - 1].Value) ? this[i - 1].Value : 0;
                if (i > period)
                {
                    sum -= !double.IsNaN(this[i - period - 1].Value) ? this[i - period - 1].Value : 0;
                    avg = sum / period;
                }
                else
                {
                    avg = sum / i;
                }
                if (i >= period)
                    timeSeries.Add(new SeriesOrdinate<DateTime, double>(this[i - 1].Index, avg));
            }
            return timeSeries;
        }

        /// <summary>
        /// Returns a moving sum time-series based on the specified time period. The sum is computed based on the previous n=period ordinates.
        /// </summary>
        /// <param name="period">The time period to sum over. If time interval is 1-hour, and period is 12, the moving sum will be computed over a moving 12 hour block.</param>
        public TimeSeries MovingSum(int period)
        {
            if (period >= Count)
                throw new ArgumentException(nameof(period), "The period must be less than the length of the time-series.");
            SortByTime();
            var timeSeries = new TimeSeries(TimeInterval);
            double sum = 0d;
            for (int i = 1; i <= Count; i++)
            {
                sum += !double.IsNaN(this[i - 1].Value) ? this[i - 1].Value : 0;
                if (i > period)
                    sum -= !double.IsNaN(this[i - period - 1].Value) ? this[i - period - 1].Value : 0;
                if (i >= period)
                    timeSeries.Add(new SeriesOrdinate<DateTime, double>(this[i - 1].Index, sum));
            }
            return timeSeries;
        }

        /// <summary>
        /// Shift all of the dates to match the new start date.
        /// </summary>
        /// <param name="newStartDate">The new start date.</param>
        public void ShiftAllDates(DateTime newStartDate)
        {
            if (Count == 0) return;
            bool wasSuppressed = SuppressCollectionChanged;
            SuppressCollectionChanged = true;
            this[0].Index = newStartDate;
            for (int i = 1; i < Count; i++) { this[i].Index = AddTimeInterval(this[i - 1].Index, _timeInterval); }

            SuppressCollectionChanged = wasSuppressed;
            if (SuppressCollectionChanged == false) { RaiseCollectionChangedReset(); }
        }

        /// <summary>
        /// Shift the dates by a specified number of months.
        /// </summary>
        /// <param name="numberOfMonths">The number of months to shift by.</param>
        /// <returns> A new TimeSeries object with the dates shifted</returns>
        public TimeSeries ShiftDatesByMonth(int numberOfMonths)
        {
            SortByTime();
            var timeSeries = new TimeSeries(TimeInterval);
            for (int i = 0; i < Count; i++)
            {
                var ordinate = new SeriesOrdinate<DateTime, double>();
                //ordinate.Index = this[i].Index.AddMonths(numberOfMonths);
                ordinate.Index = this[i].Index.AddDays(numberOfMonths * 30);
                ordinate.Value = this[i].Value;
                timeSeries.Add(ordinate);
            }
            return timeSeries;
        }

        /// <summary>
        /// Shift the dates by a specified number of years. 
        /// </summary>
        /// <param name="numberOfYears">The number of years to shift by.</param>
        /// <returns> A new TimeSeries object with the dates shifted</returns>
        public TimeSeries ShiftDatesByYear(int numberOfYears)
        {
            SortByTime();
            var timeSeries = new TimeSeries(TimeInterval);
            for (int i = 0; i < Count; i++)
            {
                var ordinate = new SeriesOrdinate<DateTime, double>();
                ordinate.Index = this[i].Index.AddYears(numberOfYears);
                ordinate.Value = this[i].Value;
                timeSeries.Add(ordinate);
            }
            return timeSeries;
        }

        /// <summary>
        /// Clip the time-series.
        /// </summary>
        /// <param name="startDate">The new start date/time of the series.</param>
        /// <param name="endDate">The new end date/time of the series.</param>
        /// <returns> A new TimeSeries object with the dates clipped</returns>
        public TimeSeries ClipTimeSeries(DateTime startDate, DateTime endDate)
        {
            if (startDate < StartDate)
                throw new ArgumentOutOfRangeException(nameof(startDate), "The start date is earlier than the start date of the time-series.");
            if (endDate > EndDate)
                throw new ArgumentOutOfRangeException(nameof(endDate), "The end date is later than the end date of the time-series.");
            var timeSeries = new TimeSeries(TimeInterval);
            for (int i = 0; i < Count; i++)
            {
                if (this[i].Index >= startDate && this[i].Index <= endDate)
                {
                    timeSeries.Add(this[i].Clone());
                }
            }
            return timeSeries;
        }

        /// <summary>
        /// Convert the current time-series to a new time interval.
        /// </summary>
        /// <param name="timeInterval">The new time interval.</param>
        /// <param name="average">Determines if values should be average or cumulated for larger time steps.</param>
        /// <returns> A new TimeSeries object with the new interval</returns>
        public TimeSeries ConvertTimeInterval(TimeInterval timeInterval, bool average = true)
        {
            var TS = TimeSeries.TimeIntervalInHours(TimeInterval); // The time step in hours
            var newTS = TimeSeries.TimeIntervalInHours(timeInterval); // The new time step in hours
            int blockDuration = (int)Math.Floor(newTS / TS);
            double N = EndDate.Subtract(StartDate).TotalHours / newTS + 1;

            if (newTS == TS)
            {
                return Clone();
            }
            else if (newTS < TS && average == true)
            {
                // Create interpolater with existing data set.
                double t = 0, value = 0;
                var x = new double[Count];
                var y = new double[Count];
                for (int i = 0; i < Count; i++)
                {
                    x[i] = t;
                    y[i] = this[i].Value;
                    t += TS;
                }
                var linInt = new Linear(x, y);
                //
                // Now Interpolate values for a smaller time step
                t = 0;
                var timeSeries = new TimeSeries(timeInterval);
                timeSeries.Add(new SeriesOrdinate<DateTime, double>(StartDate, this[0].Value));
                for (int i = 1; i < N; i++)
                {
                    t += newTS;
                    value = linInt.Interpolate(t);
                    timeSeries.Add(new SeriesOrdinate<DateTime, double>(AddTimeInterval(timeSeries[i - 1].Index, timeInterval), value));
                }
                return timeSeries;

            }
            else if (newTS > TS && average == true)
            {
                // Calculate block average
                int t = 0;
                var timeSeries = new TimeSeries(timeInterval);
                for (int i = 0; i < N; i++)
                {
                    double avg = 0;
                    for (int j = t; j < Math.Min(t + blockDuration, Count); j++)
                        avg += this[j].Value;
                    avg /= Math.Min(t + blockDuration, Count) - t;
                    t += blockDuration;
                    timeSeries.Add(new SeriesOrdinate<DateTime, double>(i == 0 ? StartDate : AddTimeInterval(timeSeries[i - 1].Index, timeInterval), avg));
                }
                return timeSeries;
            }
            else if (newTS < TS && average == false)
            {

            }
            else if (newTS > TS && average == false)
            {
                // Calculate block sum
            }

            return null;
        }

        #region Summary Statistics

        /// <summary>
        /// Gets the min value of the time-series.
        /// </summary>
        public double MinValue()
        {
            double min = double.MaxValue;
            for (int i = 0; i < Count; i++)
            {
                if (!double.IsNaN(this[i].Value) && this[i].Value < min)
                {
                    min = this[i].Value;
                }
            }
            return min;
        }

        /// <summary>
        /// Gets the max value of the time-series.
        /// </summary>
        public double MaxValue()
        {
            double max = double.MinValue;
            for (int i = 0; i < Count; i++)
            {
                if (!double.IsNaN(this[i].Value) && this[i].Value > max)
                {
                    max = this[i].Value;
                }
            }
            return max;
        }

        /// <summary>
        /// Gets the mean of the time-series values.
        /// </summary>
        public double MeanValue()
        {
            if (Count == 0) return double.NaN;
            double mean = 0d;
            int n = 0;
            for (int i = 0; i < Count; i++)
            {
                if (!double.IsNaN(this[i].Value))
                {
                    mean += this[i].Value;
                    n += 1;
                }
            }
            return mean / n;
        }

        /// <summary>
        /// Gets the standard deviation of the time-series values.
        /// </summary>
        public double StandardDeviation()
        {
            if (Count < 2) return double.NaN;
            double variance = 0d;
            double t = this[0].Value;
            double n = 1;
            for (int i = 1; i < Count; i++)
            {
                if (!double.IsNaN(this[i].Value))
                {
                    t += this[i].Value;
                    double diff = (i + 1) * this[i].Value - t;
                    variance += diff * diff / ((i + 1.0d) * i);
                    n += 1;
                }
            }
            return Math.Sqrt(variance / (n - 1));
        }

        /// <summary>
        /// Returns summary percentile stats for the 5th, 25th, 50th, 75th, and 95th percentiles.
        /// </summary>
        public double[] SummaryPercentiles()
        {
            return Percentiles(new[] { 0.05d, 0.25d, 0.5d, 0.75d, 0.95d });
        }

        /// <summary>
        /// Returns an array of percentiles given a list of k-th percentile values.
        /// </summary>
        /// <param name="kValues">A list of k-th percentile values.</param>
        public double[] Percentiles(IList<double> kValues)
        {
            var perc = new double[kValues.Count];
            var data = ValuesToArray();
            Array.Sort(data);
            for (int i = 0; i < kValues.Count; i++)
                perc[i] = Statistics.Statistics.Percentile(data, kValues[i], true);
            return perc;
        }

        /// <summary>
        /// Returns the duration (percent of time exceedance curve)
        /// </summary>
        public double[,] Duration()
        {
            var result = new double[Count, 2];
            var pp = PlottingPositions.Weibull(Count);
            var data = ValuesToArray();
            Array.Sort(data);
            Array.Reverse(data);
            for (int i = 0; i < data.Length; i++)
            {
                result[i, 0] = pp[i] * 100;
                result[i, 1] = data[i];
            }
            return result;
        }

        /// <summary>
        /// Returns an array of percentiles given a list of k-th percentile values, for each month of the year.
        /// Number of rows = 12. Number of columns = length of the k-value list.
        /// </summary>
        /// <param name="kValues">A list of k-th percentile values.</param>
        public double[,] MonthlyPercentiles(IList<double> kValues)
        {
            var monthlyPercValues = new double[12, kValues.Count];
            if (kValues == null || kValues.Count == 0) { return monthlyPercValues; }
            Parallel.For(1, 13, index =>
            {
                // Filter data by month
                var monthlyData = new List<double>();
                for (int j = 0; j < Count; j++)
                {
                    if (this[j].Index.Month == index) { monthlyData.Add(this[j].Value); }
                }
                // Compute percentiles
                monthlyData.Sort();
                for (int j = 0; j < kValues.Count; j++)
                {
                    monthlyPercValues[index - 1, j] = Statistics.Statistics.Percentile(monthlyData, kValues[j], true);
                }
            });
            return monthlyPercValues;
        }

        /// <summary>
        /// Returns an array of summary statistics for each month of the year. 
        /// Number of rows = 12. Number of columns = 8 {min, 5%, 25%, 50%, 75%, 95%, max, mean}.
        /// </summary>
        public double[,] MonthlySummaryStatistics()
        {
            var monthlySummary = new double[12, 8];
            Parallel.For(1, 13, index =>
            {
                // Filter data by month
                var monthlyData = new List<double>();
                for (int j = 0; j < Count; j++)
                {
                    if (this[j].Index.Month == index) { monthlyData.Add(this[j].Value); }
                }
                if (monthlyData.Count == 0) { return; }
                // Compute percentiles
                monthlyData.Sort();
                monthlySummary[index - 1, 0] = monthlyData[0];
                monthlySummary[index - 1, 1] = Statistics.Statistics.Percentile(monthlyData, 0.05, true);
                monthlySummary[index - 1, 2] = Statistics.Statistics.Percentile(monthlyData, 0.25, true);
                monthlySummary[index - 1, 3] = Statistics.Statistics.Percentile(monthlyData, 0.5, true);
                monthlySummary[index - 1, 4] = Statistics.Statistics.Percentile(monthlyData, 0.75, true);
                monthlySummary[index - 1, 5] = Statistics.Statistics.Percentile(monthlyData, 0.95, true);
                monthlySummary[index - 1, 6] = monthlyData[monthlyData.Count - 1];
                monthlySummary[index - 1, 7] = Statistics.Statistics.ParallelMean(monthlyData);
            });
            return monthlySummary;
        }

        /// <summary>
        /// Returns a dictionary of the time series summary statistics.
        /// </summary>
        public Dictionary<string, double> SummaryStatistics()
        {
            var values = _seriesOrdinates.Where(y => !double.IsNaN(y.Value)).Select(x => x.Value).ToArray();
            var moments = Count <= 2 ? new double[] { double.NaN, double.NaN, double.NaN, double.NaN } : Statistics.Statistics.ProductMoments(values);
            var percentiles = Count <= 2 ? new double[] { double.NaN, double.NaN, double.NaN, double.NaN, double.NaN } : Percentiles(new[] { 0.05, 0.25, 0.5, 0.75, 0.95 });

            var result = new Dictionary<string, double>();
            result.Add("Record Length", Count);
            result.Add("Missing Values", NumberOfMissingValues());
            result.Add("Minimum", Statistics.Statistics.Minimum(values));
            result.Add("Maximum", Statistics.Statistics.Maximum(values));
            result.Add("Mean", moments[0]);
            result.Add("Std Dev", moments[1]);
            result.Add("Skewness", moments[2]);
            result.Add("Kurtosis", moments[3]);
            result.Add("5%", percentiles[0]);
            result.Add("25%", percentiles[1]);
            result.Add("50%", percentiles[2]);
            result.Add("75%", percentiles[3]);
            result.Add("95%", percentiles[4]);

            return result;
        }

        /// <summary>
        /// Returns a dictionary of the hypothesis test results.
        /// </summary>
        /// <param name="splitLocation">The location in the series to split the data samples.</param>
        public Dictionary<string, double> SummaryHypothesisTest(int splitLocation = -1)
        {
            var values = _seriesOrdinates.Where(y => !double.IsNaN(y.Value)).Select(x => x.Value).ToArray();
            splitLocation = splitLocation < 0 ? (int)((double)values.Length / 2) : splitLocation;
            var v1 = values.Subset(0, splitLocation);
            var v2 = values.Subset(splitLocation + 1, values.Length - 1);

            var result = new Dictionary<string, double>();
            result.Add("Jarque-Bera test for normality", HypothesisTests.JarqueBeraTest(values));
            result.Add("Ljung-Box test for independence", HypothesisTests.LjungBoxTest(values));
            result.Add("Wald-Wolfowitz test for independence and stationarity (trend)", HypothesisTests.WaldWolfowitzTest(values));
            result.Add("Mann-Whitney test for homogeneity and stationarity (jump)", HypothesisTests.MannWhitneyTest(v1.Length <= v2.Length ? v1 : v2, v1.Length > v2.Length ? v1 : v2));
            result.Add("Mann-Kendall test for homogeneity and stationarity (trend)", HypothesisTests.MannKendallTest(values));
            result.Add("t-test for differences in the means of two samples", HypothesisTests.UnequalVarianceTtest(v1, v2));
            result.Add("F-test for differences in the variances of two samples", HypothesisTests.Ftest(v1, v2));

            return result;
        }

        #endregion

        #region Frequency Analysis Methods

        /// <summary>
        /// Compute the monthly frequency of occurrence.
        /// </summary>
        public double[] MonthlyFrequency()
        {
            var frequencies = new double[12];
            for (int i = 1; i <= 12; i++)
                frequencies[i - 1] = (double)_seriesOrdinates.Where(x => x.Index.Month == i).ToList().Count;
            return frequencies;
        }

        /// <summary>
        /// Creates an annual max series.
        /// </summary>
        /// <param name="startMonth">The month when the year begins. If not 1, dates are shifted.</param>
        /// <param name="period">The time period to average or sum over.</param>
        /// <param name="isMovingAverage">If true, a moving average is performed, if false, a moving sum is performed.</param>
        /// <returns> A new TimeSeries of annual maxes</returns>
        public TimeSeries AnnualMaxSeries(int startMonth = 1, int period = 1, bool isMovingAverage = true)
        {
            var result = new TimeSeries(TimeInterval.Irregular);
            // Shift series
            int shift = startMonth != 1 ? 12 - startMonth + 1 : startMonth;
            var shiftedSeries = startMonth != 1 ? ShiftDatesByMonth(shift) : this;
            // Get moving series
            var movingSeries = period == 1 ? shiftedSeries : isMovingAverage ? shiftedSeries.MovingAverage(period) : shiftedSeries.MovingSum(period);
            // Create block max series
            for (int i = movingSeries.StartDate.Year; i <= movingSeries.EndDate.Year; i++)
            {
                int y = i;
                var blockData = movingSeries.Where(x => x.Index.Year == y).ToList();
                double max = double.MinValue;
                var maxOrdinate = new SeriesOrdinate<DateTime, double>();
                for (int j = 0; j < blockData.Count; j++)
                {
                    if (blockData[j].Value > max)
                    {
                        max = blockData[j].Value;
                        maxOrdinate.Index = blockData[j].Index;
                        maxOrdinate.Value = blockData[j].Value;
                    }
                }
                result.Add(maxOrdinate);
            }
            return result;
        }

        /// <summary>
        /// Creates a seasonal annual max series. 
        /// </summary>
        /// <param name="months">The months that define the season.</param>
        /// <param name="period">The time period to average or sum over.</param>
        /// <param name="isMovingAverage">If true, a moving average is performed, if false, a moving sum is performed.</param>
        /// <returns> A new TimeSeries of annual maxes</returns>
        public TimeSeries AnnualMaxSeries(int[] months, int period = 1, bool isMovingAverage = true)
        {
            var result = new TimeSeries(TimeInterval.Irregular);
            // Get moving series
            var movingSeries = isMovingAverage ? MovingAverage(period) : MovingSum(period);
            // Create block max series
            for (int i = movingSeries.StartDate.Year; i <= movingSeries.EndDate.Year; i++)
            {
                int y = i;
                var blockData = new List<SeriesOrdinate<DateTime, double>>();
                for (int j = 0; j < months.Length; j++)
                {
                    blockData.AddRange(movingSeries.Where(x => x.Index.Year == y && x.Index.Month == months[j]).ToList());
                }
                double max = double.MinValue;
                var maxOrdinate = new SeriesOrdinate<DateTime, double>();
                for (int j = 0; j < blockData.Count; j++)
                {
                    if (blockData[j].Value > max)
                    {
                        max = blockData[j].Value;
                        maxOrdinate.Index = blockData[j].Index;
                        maxOrdinate.Value = blockData[j].Value;
                    }
                }
                result.Add(maxOrdinate);
            }
            return result;
        }

        /// <summary>
        /// Returns an annual (irregular) block series.  
        /// </summary>
        /// <param name="blockFunction">The block function type; e.g. min, max, sum, or average.</param>
        /// <param name="smoothingFunction">The smoothing function type.</param>
        /// <param name="period">The time period to perform smoothing over. If time interval is 1-hour, and period is 12, the smoothing will be computed over a moving 12 hour block.</param>
        public TimeSeries CalendarYearSeries(BlockFunctionType blockFunction = BlockFunctionType.Maximum, SmoothingFunctionType smoothingFunction = SmoothingFunctionType.None, int period = 1)
        {
            var result = new TimeSeries(TimeInterval.Irregular);

            // Create smoothed series
            TimeSeries smoothedSeries = null;
            if (smoothingFunction == SmoothingFunctionType.None)
            {
                smoothedSeries = this.Clone();
            }
            else if (smoothingFunction == SmoothingFunctionType.MovingAverage)
            {
                smoothedSeries = period == 1 ? this : MovingAverage(period);
            }
            else if (smoothingFunction == SmoothingFunctionType.MovingSum)
            {
                smoothedSeries = period == 1 ? this : MovingSum(period);
            }
            else if (smoothingFunction == SmoothingFunctionType.Difference)
            {
                smoothedSeries = Difference(period);
            }

            for (int i = smoothedSeries.StartDate.Year; i <= smoothedSeries.EndDate.Year; i++)
            {
                var blockData = smoothedSeries.Where(x => x.Index.Year == i).ToList();
                var ordinate = new SeriesOrdinate<DateTime, double>() { Value = double.NaN };

                if (blockFunction == BlockFunctionType.Minimum)
                {
                    double min = double.MaxValue;
                    for (int j = 0; j < blockData.Count; j++)
                    {
                        if (blockData[j].Value < min)
                        {
                            min = blockData[j].Value;
                            ordinate.Index = blockData[j].Index;
                            ordinate.Value = blockData[j].Value;
                        }
                    }
                }
                else if (blockFunction == BlockFunctionType.Maximum)
                {
                    double max = double.MinValue;
                    for (int j = 0; j < blockData.Count; j++)
                    {
                        if (blockData[j].Value > max)
                        {
                            max = blockData[j].Value;
                            ordinate.Index = blockData[j].Index;
                            ordinate.Value = blockData[j].Value;
                        }
                    }
                }
                else if (blockFunction == BlockFunctionType.Sum)
                {
                    double sum = 0;
                    for (int j = 0; j < blockData.Count; j++)
                    {
                        sum += !double.IsNaN(blockData[j].Value) ? blockData[j].Value : 0;
                    }
                    ordinate.Index = blockData.Last().Index;
                    ordinate.Value = sum;
                }
                else if (blockFunction == BlockFunctionType.Average)
                {
                    double sum = 0;
                    for (int j = 0; j < blockData.Count; j++)
                    {
                        sum += !double.IsNaN(blockData[j].Value) ? blockData[j].Value : 0;
                    }
                    ordinate.Index = blockData.Last().Index;
                    ordinate.Value = sum / blockData.Count;
                }

                if (!double.IsNaN(ordinate.Value))
                    result.Add(ordinate);
            }
            return result;
        }

        /// <summary>
        /// Returns an annual (irregular) block series based on the water year. 
        /// </summary>
        /// <param name="startMonth">The month when the water year begins. If not 10, dates are shifted.</param>
        /// <param name="blockFunction">The block function type; e.g. min, max, sum, or average.</param>
        /// <param name="smoothingFunction">The smoothing function type.</param>
        /// <param name="period">The time period to perform smoothing over. If time interval is 1-hour, and period is 12. The smoothing will be computed over a moving 12 hour block.</param>
        public TimeSeries WaterYearSeries(int startMonth = 10, BlockFunctionType blockFunction = BlockFunctionType.Maximum, SmoothingFunctionType smoothingFunction = SmoothingFunctionType.None, int period = 1)
        {
            // Shift series
            int shift = startMonth != 1 ? 12 - startMonth + 1 : startMonth;
            var shiftedSeries = startMonth != 1 ? ShiftDatesByMonth(shift) : this;
            var wySeries = shiftedSeries.CalendarYearSeries(blockFunction, smoothingFunction, period);
            var shiftedBackSeries = startMonth != 1 ? wySeries.ShiftDatesByMonth(-shift) : wySeries;
            return shiftedBackSeries;
        }

        /// <summary>
        /// Returns a custom annual (irregular) block series. 
        /// </summary>
        /// <param name="startMonth">The month when the season begins.</param>
        /// <param name="endMonth">The month when the season ends.</param>
        /// <param name="blockFunction">The block function type; e.g. min, max, sum, or average.</param>
        /// <param name="smoothingFunction">The smoothing function type.</param>
        /// <param name="period">The time period to perform smoothing over. If time interval is 1-hour, and period is 12. The smoothing will be computed over a moving 12 hour block.</param>
        public TimeSeries CustomYearSeries(int startMonth = 1, int endMonth = 12, BlockFunctionType blockFunction = BlockFunctionType.Maximum, SmoothingFunctionType smoothingFunction = SmoothingFunctionType.None, int period = 1)
        {
            var months = new List<int>();
            if (startMonth <= endMonth)
            {
                for (int i = startMonth; i <= endMonth; i++)
                    months.Add(i);
            }
            else
            {
                for (int i = startMonth; i <= 12; i++)
                    months.Add(i);
                for (int i = 1; i <= endMonth; i++)
                    months.Add(i);
            }

            var result = new TimeSeries(TimeInterval.Irregular);

            // Create smoothed series
            TimeSeries smoothedSeries = null;
            if (smoothingFunction == SmoothingFunctionType.None)
            {
                smoothedSeries = this.Clone();
            }
            else if (smoothingFunction == SmoothingFunctionType.MovingAverage)
            {
                smoothedSeries = period == 1 ? this : MovingAverage(period);
            }
            else if (smoothingFunction == SmoothingFunctionType.MovingSum)
            {
                smoothedSeries = period == 1 ? this : MovingSum(period);
            }
            else if (smoothingFunction == SmoothingFunctionType.Difference)
            {
                smoothedSeries = Difference(period);
            }

            for (int i = smoothedSeries.StartDate.Year; i <= smoothedSeries.EndDate.Year; i++)
            {

                var blockData = new List<SeriesOrdinate<DateTime, double>>();
                for (int j = 0; j < months.Count; j++)
                {
                    blockData.AddRange(smoothedSeries.Where(x => x.Index.Year == i && x.Index.Month == months[j]).ToList());
                }

                var ordinate = new SeriesOrdinate<DateTime, double>() { Value = double.NaN };

                if (blockFunction == BlockFunctionType.Minimum)
                {
                    double min = double.MaxValue;
                    for (int j = 0; j < blockData.Count; j++)
                    {
                        if (blockData[j].Value < min)
                        {
                            min = blockData[j].Value;
                            ordinate.Index = blockData[j].Index;
                            ordinate.Value = blockData[j].Value;
                        }
                    }
                }
                else if (blockFunction == BlockFunctionType.Maximum)
                {
                    double max = double.MinValue;
                    for (int j = 0; j < blockData.Count; j++)
                    {
                        if (blockData[j].Value > max)
                        {
                            max = blockData[j].Value;
                            ordinate.Index = blockData[j].Index;
                            ordinate.Value = blockData[j].Value;
                        }
                    }
                }
                else if (blockFunction == BlockFunctionType.Sum)
                {
                    double sum = 0;
                    for (int j = 0; j < blockData.Count; j++)
                    {
                        sum += !double.IsNaN(blockData[j].Value) ? blockData[j].Value : 0;
                    }
                    ordinate.Index = blockData.Last().Index;
                    ordinate.Value = sum;
                }
                else if (blockFunction == BlockFunctionType.Average)
                {
                    double sum = 0;
                    for (int j = 0; j < blockData.Count; j++)
                    {
                        sum += !double.IsNaN(blockData[j].Value) ? blockData[j].Value : 0;
                    }
                    ordinate.Index = blockData.Last().Index;
                    ordinate.Value = sum / blockData.Count;
                }

                if (!double.IsNaN(ordinate.Value))
                    result.Add(ordinate);
            }
            return result;
        }

        /// <summary>
        /// Returns an monthly (irregular) block series.  
        /// </summary>
        /// <param name="blockFunction">The block function type; e.g. min, max, sum, or average.</param>
        /// <param name="smoothingFunction">The smoothing function type.</param>
        /// <param name="period">The time period to perform smoothing over. If time interval is 1-hour, and period is 12. The smoothing will be computed over a moving 12 hour block.</param>
        public TimeSeries MonthlySeries(BlockFunctionType blockFunction = BlockFunctionType.Maximum, SmoothingFunctionType smoothingFunction = SmoothingFunctionType.None, int period = 1)
        {
            var result = new TimeSeries(TimeInterval.Irregular);

            // Create smoothed series
            TimeSeries smoothedSeries = null;
            if (smoothingFunction == SmoothingFunctionType.None)
            {
                smoothedSeries = this.Clone();
            }
            else if (smoothingFunction == SmoothingFunctionType.MovingAverage)
            {
                smoothedSeries = period == 1 ? this : MovingAverage(period);
            }
            else if (smoothingFunction == SmoothingFunctionType.MovingSum)
            {
                smoothedSeries = period == 1 ? this : MovingSum(period);
            }
            else if (smoothingFunction == SmoothingFunctionType.Difference)
            {
                smoothedSeries = Difference(period);
            }

            for (int i = smoothedSeries.StartDate.Year; i <= smoothedSeries.EndDate.Year; i++)
            {

                for (int k = 1; k <= 12; k++)
                {
                    var blockData = smoothedSeries.Where(x => x.Index.Year == i && x.Index.Month == k).ToList();
                    var ordinate = new SeriesOrdinate<DateTime, double>() { Value = double.NaN };

                    if (blockFunction == BlockFunctionType.Minimum)
                    {
                        double min = double.MaxValue;
                        for (int j = 0; j < blockData.Count; j++)
                        {
                            if (blockData[j].Value < min)
                            {
                                min = blockData[j].Value;
                                ordinate.Index = blockData[j].Index;
                                ordinate.Value = blockData[j].Value;
                            }
                        }
                    }
                    else if (blockFunction == BlockFunctionType.Maximum)
                    {
                        double max = double.MinValue;
                        for (int j = 0; j < blockData.Count; j++)
                        {
                            if (blockData[j].Value > max)
                            {
                                max = blockData[j].Value;
                                ordinate.Index = blockData[j].Index;
                                ordinate.Value = blockData[j].Value;
                            }
                        }
                    }
                    else if (blockFunction == BlockFunctionType.Sum)
                    {
                        double sum = 0;
                        for (int j = 0; j < blockData.Count; j++)
                        {
                            sum += blockData[j].Value;
                        }
                        ordinate.Index = blockData.Last().Index;
                        ordinate.Value = sum;
                    }
                    else if (blockFunction == BlockFunctionType.Average)
                    {
                        double sum = 0;
                        for (int j = 0; j < blockData.Count; j++)
                        {
                            sum += blockData[j].Value;
                        }
                        ordinate.Index = blockData.Last().Index;
                        ordinate.Value = sum / blockData.Count;
                    }

                    if (!double.IsNaN(ordinate.Value))
                        result.Add(ordinate);
                }


            }
            return result;
        }

        /// <summary>
        /// Returns an quarterly (irregular) block series.  
        /// </summary>
        /// <param name="blockFunction">The block function type; e.g. min, max, sum, or average.</param>
        /// <param name="smoothingFunction">The smoothing function type.</param>
        /// <param name="period">The time period to perform smoothing over. If time interval is 1-hour, and period is 12. The smoothing will be computed over a moving 12 hour block.</param>
        public TimeSeries QuarterlySeries(BlockFunctionType blockFunction = BlockFunctionType.Maximum, SmoothingFunctionType smoothingFunction = SmoothingFunctionType.None, int period = 1)
        {
            var qStart = new int[] { 1, 4, 7, 10 };
            var qEnd = new int[] { 3, 6, 9, 12 };

            var result = new TimeSeries(TimeInterval.Irregular);

            // Create smoothed series
            TimeSeries smoothedSeries = null;
            if (smoothingFunction == SmoothingFunctionType.None)
            {
                smoothedSeries = this.Clone();
            }
            else if (smoothingFunction == SmoothingFunctionType.MovingAverage)
            {
                smoothedSeries = period == 1 ? this : MovingAverage(period);
            }
            else if (smoothingFunction == SmoothingFunctionType.MovingSum)
            {
                smoothedSeries = period == 1 ? this : MovingSum(period);
            }
            else if (smoothingFunction == SmoothingFunctionType.Difference)
            {
                smoothedSeries = Difference(period);
            }

            for (int i = smoothedSeries.StartDate.Year; i <= smoothedSeries.EndDate.Year; i++)
            {

                for (int q = 0; q < qEnd.Length; q++)
                {
                    var blockData = new List<SeriesOrdinate<DateTime, double>>();
                    for (int j = qStart[q]; j <= qEnd[q]; j++)
                    {
                        blockData.AddRange(smoothedSeries.Where(x => x.Index.Year == i && x.Index.Month == j).ToList());
                    }

                    var ordinate = new SeriesOrdinate<DateTime, double>() { Value = double.NaN };

                    if (blockFunction == BlockFunctionType.Minimum)
                    {
                        double min = double.MaxValue;
                        for (int j = 0; j < blockData.Count; j++)
                        {
                            if (blockData[j].Value < min)
                            {
                                min = blockData[j].Value;
                                ordinate.Index = blockData[j].Index;
                                ordinate.Value = blockData[j].Value;
                            }
                        }
                    }
                    else if (blockFunction == BlockFunctionType.Maximum)
                    {
                        double max = double.MinValue;
                        for (int j = 0; j < blockData.Count; j++)
                        {
                            if (blockData[j].Value > max)
                            {
                                max = blockData[j].Value;
                                ordinate.Index = blockData[j].Index;
                                ordinate.Value = blockData[j].Value;
                            }
                        }
                    }
                    else if (blockFunction == BlockFunctionType.Sum)
                    {
                        double sum = 0;
                        for (int j = 0; j < blockData.Count; j++)
                        {
                            sum += blockData[j].Value;
                        }
                        ordinate.Index = blockData.Last().Index;
                        ordinate.Value = sum;
                    }
                    else if (blockFunction == BlockFunctionType.Average)
                    {
                        double sum = 0;
                        for (int j = 0; j < blockData.Count; j++)
                        {
                            sum += blockData[j].Value;
                        }
                        ordinate.Index = blockData.Last().Index;
                        ordinate.Value = sum / blockData.Count;
                    }

                    if (!double.IsNaN(ordinate.Value))
                        result.Add(ordinate);

                }

            }
            return result;
        }

        /// <summary>
        /// Returns a peaks-over-threshold (POT) series.
        /// </summary>
        /// <param name="threshold">The threshold value.</param>
        /// <param name="minStepsBetweenEvents">The minimum number of time steps between independent peak events. This time condition ensures independence between events. Default = 1.</param>
        /// <param name="smoothingFunction">The smoothing function type. Smoothing is performed before the peaks-over-threshold analysis.</param>
        /// <param name="period">The time period to perform smoothing over. If time interval is 1-hour, and period is 12. The smoothing will be computed over a moving 12 hour block.</param>
        /// <remarks>
        /// This routine is based on the "clust" method included in the POT R package (https://cran.r-project.org/web/packages/POT/index.html).
        /// The clusters of exceedances are defines as follows:
        /// <list type="bullet">
        /// <item>
        /// The first exceedance initiates the first cluster;
        /// </item>
        /// <item>
        /// The first observation under the threshold u “ends” the current cluster unless the minimum steps between events does not hold;
        /// </item>
        /// <item>
        /// The next exceedance initiates a new cluster;
        /// </item>
        /// </list>
        /// </remarks>
        public TimeSeries PeaksOverThresholdSeries(double threshold, int minStepsBetweenEvents = 1, SmoothingFunctionType smoothingFunction = SmoothingFunctionType.None, int period = 1)
        {
            // Create smoothed time series
            TimeSeries smoothedSeries = null;
            if (smoothingFunction == SmoothingFunctionType.None)
            {
                smoothedSeries = this.Clone();
            }
            else if (smoothingFunction == SmoothingFunctionType.MovingAverage)
            {
                smoothedSeries = period == 1 ? this : MovingAverage(period);
            }
            else if (smoothingFunction == SmoothingFunctionType.MovingSum)
            {
                smoothedSeries = period == 1 ? this : MovingSum(period);
            }
            else if (smoothingFunction == SmoothingFunctionType.Difference)
            {
                smoothedSeries = Difference(period);
            }

            var result = new TimeSeries(TimeInterval.Irregular);
            for (int i = 0; i < smoothedSeries.Count; i++)
            {
                if (!double.IsNaN(smoothedSeries[i].Value) && smoothedSeries[i].Value > threshold)
                {
                    result.Add(smoothedSeries[i].Clone());

                    for (int j = i + 1; j < smoothedSeries.Count; j++)
                    {
                        if (!double.IsNaN(smoothedSeries[i].Value) && smoothedSeries[j].Value <= threshold && CheckIfMinStepsExceeded(result.Last().Index, smoothedSeries[j].Index, minStepsBetweenEvents))
                        {
                            i = j;
                            break;
                        }
                        if (!double.IsNaN(smoothedSeries[i].Value) && smoothedSeries[j].Value >= result.Last().Value)
                        {
                            result[result.Count - 1] = smoothedSeries[j].Clone();
                        }
                    }
                }
            }

            return result;
        }

        #endregion

        /// <summary>
        /// Returns an XElement of a series ordinate.
        /// </summary>
        public XElement ToXElement()
        {
            var result = new XElement(nameof(TimeSeries));
            result.SetAttributeValue(nameof(TimeInterval), TimeInterval.ToString());
            for (int i = 0; i < Count; i++)
            {
                var ordinate = new XElement("SeriesOrdinate");
                ordinate.SetAttributeValue("Index", this[i].Index.ToString());
                ordinate.SetAttributeValue("Value", this[i].Value.ToString());
                result.Add(ordinate);
            }
            return result;
        }

        /// <summary>
        /// Creates a copy of the time series.
        /// </summary>
        public TimeSeries Clone()
        {
            return new TimeSeries(TimeInterval, StartDate, ValuesToArray());
        }

    }
}<|MERGE_RESOLUTION|>--- conflicted
+++ resolved
@@ -598,14 +598,9 @@
         /// Interpolate missing data. Data will only be interpolated if the number of consecutive missing value is less than the specified limit.
         /// </summary>
         /// <param name="maxNumberOfMissing">The maximum number of consecutive missing values.</param>
-<<<<<<< HEAD
         /// <param name="indexes">List of integer index values (0 based) for each ordinate in the time series to apply the calculation to.</param>
 
         public void InterpolateMissingData(int maxNumberOfMissing, IList<int> indexes)
-=======
-        /// <param name="indices">List of integer index values (0 based) for each ordinate in the time series to apply the calculation to.</param>
-        public void InterpolateMissingData(int maxNumberOfMissing, IList<int> indices)
->>>>>>> fa274a5d
         {
             SuppressCollectionChanged = true;
             SortByTime();
