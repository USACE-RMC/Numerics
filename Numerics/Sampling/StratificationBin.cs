--- conflicted
+++ resolved
@@ -43,15 +43,12 @@
     ///     <b> Authors: </b>
     ///     Haden Smith, USACE Risk Management Center, cole.h.smith@usace.army.mil
     /// </para>
-<<<<<<< HEAD
-=======
     /// <para>
     /// <b> References: </b>
     /// </para>
     /// <para>
     /// <see href = "https://en.wikipedia.org/wiki/Stratified_sampling" />
     /// </para>
->>>>>>> a3a21478
     /// </remarks>
     [Serializable]
     public class StratificationBin : IComparable<StratificationBin>, ICloneable
