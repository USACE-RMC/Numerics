﻿/*
* NOTICE:
* The U.S. Army Corps of Engineers, Risk Management Center (USACE-RMC) makes no guarantees about
* the results, or appropriateness of outputs, obtained from Numerics.
*
* LIST OF CONDITIONS:
* Redistribution and use in source and binary forms, with or without modification, are permitted
* provided that the following conditions are met:
* ● Redistributions of source code must retain the above notice, this list of conditions, and the
* following disclaimer.
* ● Redistributions in binary form must reproduce the above notice, this list of conditions, and
* the following disclaimer in the documentation and/or other materials provided with the distribution.
* ● The names of the U.S. Government, the U.S. Army Corps of Engineers, the Institute for Water
* Resources, or the Risk Management Center may not be used to endorse or promote products derived
* from this software without specific prior written permission. Nor may the names of its contributors
* be used to endorse or promote products derived from this software without specific prior
* written permission.
*
* DISCLAIMER:
* THIS SOFTWARE IS PROVIDED BY THE U.S. ARMY CORPS OF ENGINEERS RISK MANAGEMENT CENTER
* (USACE-RMC) "AS IS" AND ANY EXPRESS OR IMPLIED WARRANTIES, INCLUDING, BUT NOT LIMITED TO,
* THE IMPLIED WARRANTIES OF MERCHANTABILITY AND FITNESS FOR A PARTICULAR PURPOSE ARE
* DISCLAIMED. IN NO EVENT SHALL USACE-RMC BE LIABLE FOR ANY DIRECT, INDIRECT, INCIDENTAL,
* SPECIAL, EXEMPLARY, OR CONSEQUENTIAL DAMAGES (INCLUDING, BUT NOT LIMITED TO,
* PROCUREMENT OF SUBSTITUTE GOODS OR SERVICES; LOSS OF USE, DATA, OR PROFITS; OR BUSINESS
* INTERRUPTION) HOWEVER CAUSED AND ON ANY THEORY OF LIABILITY, WHETHER IN CONTRACT, STRICT
* LIABILITY, OR TORT (INCLUDING NEGLIGENCE OR OTHERWISE) ARISING IN ANY WAY OUT OF THE USE OF
* THIS SOFTWARE, EVEN IF ADVISED OF THE POSSIBILITY OF SUCH DAMAGE.
*/

using System;
using System.IO;

namespace Numerics.Sampling
{
    /// <summary>
    /// A class for generating a Sobol sequence.
    /// </summary>
    /// <remarks>
    /// <para>
    /// </para>
    /// <para>
    ///     <b> Authors: </b>
    ///     Haden Smith, USACE Risk Management Center, cole.h.smith@usace.army.mil
    /// </para>
    /// <para>
<<<<<<< HEAD
    ///     <b> Authors: </b>
    ///     Haden Smith, USACE Risk Management Center, cole.h.smith@usace.army.mil
    /// </para>
    /// <b> References:</b>
    /// This code was converted from the Apache Math Commons.
    /// <list type="bullet">
    /// <item>
    /// <see href = "https://commons.apache.org/proper/commons-math/apidocs/src-html/org/apache/commons/math4/random/SobolSequenceGenerator.html" />
    /// </item>
    /// <item>
    /// <see href = "http://en.wikipedia.org/wiki/Sobol_sequence" />
    /// </item>
    /// <item>
    /// <see href = "http://web.maths.unsw.edu.au/~fkuo/sobol/" />
    /// </item>
    /// <item>
    /// "Numerical Recipes: The art of Scientific Computing, Third Edition. Press et al. 2017.
    /// </item>
=======
    /// <b> Description: </b>
    /// </para>
    /// <para>
    /// A Sobol sequence is a low-discrepancy sequence with the property that for all values of N,
    /// its subsequence (x1, ... xN) has a low discrepancy. It can be used to generate pseudo-random
    /// points in a space S, which are equi-distributed.
    /// </para>
    /// <b> References: </b>
    /// <list type="bullet">
    /// <item> The implementation already comes with support for up to 21201 dimensions with direction numbers
    /// calculated from <see href="http://web.maths.unsw.edu.au/~fkuo/sobol/" />  </item>
    /// <item> This code was converted from the Apache Math Commons.  
    /// <see href = "https://commons.apache.org/proper/commons-math/apidocs/src-html/org/apache/commons/math4/random/SobolSequenceGenerator.html" /> </item>
    /// <item> <see href = "http://en.wikipedia.org/wiki/Sobol_sequence" /> </item>
    /// <item> <see href = "http://web.maths.unsw.edu.au/~fkuo/sobol/" /> </item>
    /// <item> "Numerical Recipes: The art of Scientific Computing, Third Edition. Press et al. 2017. </item>
>>>>>>> a3a21478
    /// </list>
    /// </remarks>
    public class SobolSequence
    {
        /// <summary>
        /// Constructs a new Sobol Sequence.
        /// </summary>
        /// <param name="dimension">Optional. The spatial dimension. Default = 1.</param>
        /// <exception cref="ArgumentException"></exception>
        public SobolSequence(int dimension = 1)
        {
            if (dimension < 1 || dimension > MAX_DIMENSION)
            {
                throw new ArgumentException("The dimension must be between 1 and " + MAX_DIMENSION);
            }
            Dimension = dimension;
            _direction = new long[dimension, BITS + 1];
            x = new long[dimension];

            initialize();
        }

        /// <summary>
        /// The number of bits to use. 
        /// </summary>
        private static int BITS = 52;

        /// <summary>
        /// The scaling factor.
        /// </summary>
        private static double SCALE = Math.Pow(2, BITS);

        /// <summary>
        /// The maximum supported space dimension. 
        /// </summary>
        private static int MAX_DIMENSION = 21201;

        /// <summary>
        /// The current index in the sequence. 
        /// </summary>
        private int count; 

        /// <summary>
        /// Space dimension. 
        /// </summary>
        public int Dimension { get; private set; }

        /// <summary>
        /// The direction vector for each component.
        /// </summary>
        private long[,] _direction;

        /// <summary>
        /// The current state.
        /// </summary>
        private long[] x;

        /// <summary>
        /// Initialize the Sobol Sequence.
        /// </summary>
        private void initialize()
        {

            // special case: dimension 1 -> use unit initialization
            for (int i = 1; i <= BITS; i++)
            {
                _direction[0, i] = 1L << (BITS - i);
            }

            using (StreamReader reader = new StreamReader(new MemoryStream(My.Resources.Resources.new_joe_kuo_6)))
            {
                // ignore the first line
                reader.ReadLine();

                int index = 1;
                string line = null;
                while ((line = reader.ReadLine()) != null)
                {
                    var st = line.Split(' ');

                    try
                    {
                        int dim;
                        int.TryParse(st[0], out dim);
                        
                       if (dim >= 2 && dim <= Dimension)
                       {
                            // we have found the right dimension
                            int i, s = 0, a = 0;
                            for (i = 1; i < st.Length; i++)
                            {
                                if (st[i] != "")
                                {
                                    int.TryParse(st[i], out s);
                                    break;
                                }
                            }
                            i++;
                            for (; i < st.Length; i++)
                            {
                                if (st[i] != "")
                                {
                                    int.TryParse(st[i], out a);
                                    break;
                                }
                            }
                            i++;
                            int[] m = new int[s + 1];
                            for (; i < st.Length; i++)
                            {
                                if (st[i] != "")
                                {
                                    for (int j = 1; j <= s; j++)
                                    {
                                        int.TryParse(st[i + j - 1], out m[j]);
                                    }
                                    break;
                                }                        
                            }
                            initDirectionVector(index++, a, m);
                        }

                        if (dim > Dimension)
                        {
                           return;
                        }

                    }
                    catch (Exception ex)
                    {
                       throw ex;
                    }
                }

            }

        }


        private void initDirectionVector(int d,  int a,  int[] m)
        {
            int s = m.Length - 1;
            for (int i = 1; i <= s; i++)
            {
                _direction[d, i] = ((long)m[i]) << (BITS - i);
            }
            for (int i = s + 1; i <= BITS; i++)
            {
                _direction[d, i] = _direction[d, i - s] ^ (_direction[d, i - s] >> s);
                for (int k = 1; k <= s - 1; k++)
                {
                    _direction[d, i] ^= ((a >> (s - 1 - k)) & 1) * _direction[d, i - k];
                }
            }
        }

        /// <summary>
        /// Returns a double-precision number that is greater than or equal to 0.0, and less than 1.0.
        /// </summary>
        /// <returns>A double-precision number that is greater than or equal to 0.0, and less than 1.0.</returns>
        public double[] NextDouble()
        {
            double[] v = new double[Dimension];
            if (count == 0)
            {
                count++;
                //return v;
            }

            // find the index c of the rightmost 0
            int c = 1;
            int value = count - 1;
            while ((value & 1) == 1)
            {
                value >>= 1;
                c++;
            }

            for (int i = 0; i < Dimension; i++)
            {
                x[i] ^= _direction[i, c];
                v[i] = (double)x[i] / SCALE;
            }
            count++;
            return v;
        }

        /// <summary>
        /// Skip to a specific index in the sequence.
        /// </summary>
        /// <param name="index">The index in the sequence.</param>
        /// <returns>A double-precision number that is greater than or equal to 0.0, and less than 1.0.</returns>
        public double[] SkipTo(int index)
        {
            if (index == 0)
            {
                // reset x vector
                x.Fill(0);
            }
            else
            {
                int i = index - 1;
                long grayCode = i ^ (i >> 1); // compute the gray code of i = i XOR floor(i / 2)
                for (int j = 0; j < Dimension; j++)
                {
                    long result = 0;
                    for (int k = 1; k <= BITS; k++)
                    {
                        long shift = grayCode >> (k - 1);
                        if (shift == 0)
                        {
                            // stop, as all remaining bits will be zero
                            break;
                        }
                        // the k-th bit of i
                         long ik = shift & 1;
                        result ^= ik * _direction[j, k];
                    }
                    x[j] = result;
                }
            }
            count = index;
            return NextDouble();
        }

    }
}<|MERGE_RESOLUTION|>--- conflicted
+++ resolved
@@ -44,26 +44,6 @@
     ///     Haden Smith, USACE Risk Management Center, cole.h.smith@usace.army.mil
     /// </para>
     /// <para>
-<<<<<<< HEAD
-    ///     <b> Authors: </b>
-    ///     Haden Smith, USACE Risk Management Center, cole.h.smith@usace.army.mil
-    /// </para>
-    /// <b> References:</b>
-    /// This code was converted from the Apache Math Commons.
-    /// <list type="bullet">
-    /// <item>
-    /// <see href = "https://commons.apache.org/proper/commons-math/apidocs/src-html/org/apache/commons/math4/random/SobolSequenceGenerator.html" />
-    /// </item>
-    /// <item>
-    /// <see href = "http://en.wikipedia.org/wiki/Sobol_sequence" />
-    /// </item>
-    /// <item>
-    /// <see href = "http://web.maths.unsw.edu.au/~fkuo/sobol/" />
-    /// </item>
-    /// <item>
-    /// "Numerical Recipes: The art of Scientific Computing, Third Edition. Press et al. 2017.
-    /// </item>
-=======
     /// <b> Description: </b>
     /// </para>
     /// <para>
@@ -80,7 +60,6 @@
     /// <item> <see href = "http://en.wikipedia.org/wiki/Sobol_sequence" /> </item>
     /// <item> <see href = "http://web.maths.unsw.edu.au/~fkuo/sobol/" /> </item>
     /// <item> "Numerical Recipes: The art of Scientific Computing, Third Edition. Press et al. 2017. </item>
->>>>>>> a3a21478
     /// </list>
     /// </remarks>
     public class SobolSequence
