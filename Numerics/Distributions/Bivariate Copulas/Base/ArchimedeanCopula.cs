--- conflicted
+++ resolved
@@ -28,12 +28,7 @@
 * THIS SOFTWARE, EVEN IF ADVISED OF THE POSSIBILITY OF SUCH DAMAGE.
 * **/
 
-<<<<<<< HEAD
-using Numerics.Mathematics.Optimization;
-using Numerics.Sampling;
-=======
 
->>>>>>> 160377d9
 using System;
 
 namespace Numerics.Distributions.Copulas
