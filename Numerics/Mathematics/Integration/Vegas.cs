﻿/**
* NOTICE:
* The U.S. Army Corps of Engineers, Risk Management Center (USACE-RMC) makes no guarantees about
* the results, or appropriateness of outputs, obtained from Numerics.
*
* LIST OF CONDITIONS:
* Redistribution and use in source and binary forms, with or without modification, are permitted
* provided that the following conditions are met:
* ● Redistributions of source code must retain the above notice, this list of conditions, and the
* following disclaimer.
* ● Redistributions in binary form must reproduce the above notice, this list of conditions, and
* the following disclaimer in the documentation and/or other materials provided with the distribution.
* ● The names of the U.S. Government, the U.S. Army Corps of Engineers, the Institute for Water
* Resources, or the Risk Management Center may not be used to endorse or promote products derived
* from this software without specific prior written permission. Nor may the names of its contributors
* be used to endorse or promote products derived from this software without specific prior
* written permission.
*
* DISCLAIMER:
* THIS SOFTWARE IS PROVIDED BY THE U.S. ARMY CORPS OF ENGINEERS RISK MANAGEMENT CENTER
* (USACE-RMC) "AS IS" AND ANY EXPRESS OR IMPLIED WARRANTIES, INCLUDING, BUT NOT LIMITED TO,
* THE IMPLIED WARRANTIES OF MERCHANTABILITY AND FITNESS FOR A PARTICULAR PURPOSE ARE
* DISCLAIMED. IN NO EVENT SHALL USACE-RMC BE LIABLE FOR ANY DIRECT, INDIRECT, INCIDENTAL,
* SPECIAL, EXEMPLARY, OR CONSEQUENTIAL DAMAGES (INCLUDING, BUT NOT LIMITED TO,
* PROCUREMENT OF SUBSTITUTE GOODS OR SERVICES; LOSS OF USE, DATA, OR PROFITS; OR BUSINESS
* INTERRUPTION) HOWEVER CAUSED AND ON ANY THEORY OF LIABILITY, WHETHER IN CONTRACT, STRICT
* LIABILITY, OR TORT (INCLUDING NEGLIGENCE OR OTHERWISE) ARISING IN ANY WAY OUT OF THE USE OF
* THIS SOFTWARE, EVEN IF ADVISED OF THE POSSIBILITY OF SUCH DAMAGE.
* **/

<<<<<<< HEAD
using Numerics.Distributions;
=======
>>>>>>> 160377d9
using Numerics.Sampling;
using System;
using System.Collections.Generic;
using System.Linq;
<<<<<<< HEAD
using System.Security.Permissions;
using System.Text;
using System.Threading.Tasks;
using static System.Net.WebRequestMethods;
=======
>>>>>>> 160377d9

namespace Numerics.Mathematics.Integration
{
    /// <summary>
    /// A class for adaptive Monte Carlo integration for multidimensional integration.
    /// </summary>
    /// <remarks>
    /// <para>
    ///     <b> Authors: </b>
    ///     Haden Smith, USACE Risk Management Center, cole.h.smith@usace.army.mil
    /// </para>
    /// <para>
    /// <b> Description: </b>
    /// This method aims to reduce error in Monte Carlo simulations by using a probability distribution function to concentrate the search
    /// in those areas of the integrand that make the greatest contribution. 
    /// </para>
    /// <b> References: </b>
    /// <list type="bullet">
    /// <item><description>
    /// "Numerical Recipes, Routines and Examples in Basic", J.C. Sprott, Cambridge University Press, 1991.
    /// </description></item>
    /// <item><description>
    /// "Numerical Recipes: The art of Scientific Computing, Third Edition. Press et al. 2017.
    /// </description></item>
    /// <item><description>
    /// <see href="https://en.wikipedia.org/wiki/VEGAS_algorithm"/>
    /// </description></item>
    /// </list>
    /// </remarks>
    public class Vegas : Integrator
    {
        /// <summary>
        /// Creates a new Vegas class for adaptive Monte Carlo integration for multidimensional integration.
        /// </summary>
        /// <param name="function">The multidimensional function to integrate.</param>
        /// <param name="dimensions">The number of dimensions in the function to evaluate.</param>
        /// <param name="min">The minimum values under which the integral must be computed.</param>
        /// <param name="max">The maximum values under which the integral must be computed.</param>
        public Vegas(Func<double[], double, double> function, int dimensions, IList<double> min, IList<double> max)
        {
            if (dimensions < 1) throw new ArgumentOutOfRangeException(nameof(dimensions), "There must be at least 1 dimension to evaluate.");

            // Check if the length of the min and max values equal the number of dimensions
            if (min.Count != dimensions || max.Count != dimensions)
            {
                throw new ArgumentOutOfRangeException(nameof(min), "The minimum and maximum values must be the same length as the number of dimensions.");
            }

            if (dimensions > MXDIM)
                throw new ArgumentOutOfRangeException(nameof(dimensions), "The maximum number of dimensions is 20.");

            // Check if the minimum values are less than the maximum values
            for (int i = 0; i < min.Count; i++)
            {
                if (max[i] <= min[i])
                {
                    throw new ArgumentOutOfRangeException(nameof(max), "The maximum values cannot be less than or equal to the minimum values.");
                }
            }

            Function = function ?? throw new ArgumentNullException(nameof(function), "The function cannot be null.");
            Dimensions = dimensions;
            Min = min.ToArray();
            Max = max.ToArray();
            Random = new MersenneTwister();
            _sobol = new SobolSequence(Dimensions);

            RelativeTolerance = 1E-3;
            InitializeParameters();

        }

        private double[] _region;
        private int _bins = 50;
        private double _standardError;
        private double _chiSquared;
        private SobolSequence _sobol;

        // Make everything static allowing restarts
        private int MXDIM = 20;
        private double TINY = 1.0e-30;
        private int i, it, j, k, mds = 1, nd, ndo = 1, ng, npg;
        private double calls, dv2g, dxg, f, f2, f2b, fb, rc, ti;
        private double tsi, wgt, xjac, xn, xnd, xo, schi, si, swgt;
        private int[] ia;
        private int[] kg;
        private double[] dt;
        private double[] dx;
        private double[] r;
        private double[] x;
        private double[] xin;
        private double[,] d;
        private double[,] di;
        private double[,] xi;


        /// <summary>
        /// The multidimensional function to integrate.
        /// </summary>
        public Func<double[], double, double> Function { get; }

        /// <summary>
        /// The number of dimensions in the function to evaluate./>.
        /// </summary>
        public int Dimensions { get; }

        /// <summary>
        /// The minimum values under which the integral must be computed.
        /// </summary>
        public double[] Min { get; }

        /// <summary>
        /// The maximum values under which the integral must be computed. 
        /// </summary>
        public double[] Max { get; }

        /// <summary>
        /// Gets and sets the random number generator to be used within the Monte Carlo integration.
        /// </summary>
        public Random Random { get; set; }

        /// <summary>
        /// Determines whether to use a Sobol sequence or a pseudo-Random number generator. 
        /// </summary>
        public bool UseSobolSequence { get; set; } = true;

        /// <summary>
        /// Determines whether to check convergence and exit when integrating.
        /// </summary>
        public bool CheckConvergence { get; set; } = true;

        /// <summary>
        /// Determines how to initialize the Vegas routine. 
        /// </summary>
        /// <remarks>      
        /// If 0, then Vegas enters on a cold start. If Initialize 1, then inherit the grid from a previous call, but not its answers. If 2, then inherit the previous grid and its answers.
        /// </remarks>
        public int Initialize { get; set; } = 0;

        /// <summary>
        /// Gets and sets the number of statistically independent evaluations of the integral, per iteration. 
        /// </summary>
        public int IndependentEvaluations { get; set; } = 1000;

        /// <summary>
        /// Gets and sets the number of function evaluations within each independent evaluation. Default = 10,000.
        /// </summary>
        public int FunctionCalls { get; set; } = 10000;

        /// <summary>
        /// The damping parameter used to refine the grid. The default = 1.5.
        /// </summary>
        public double Alpha { get; set; } = 1.5;

        /// <summary>
        /// Gets and sets the number of stratification bins for each dimension. The default = 50.
        /// </summary>
        public int Bins 
        { 
            get { return _bins; }
            set 
            {
                _bins = value;
                InitializeParameters();
            }
        }

        /// <summary>
        /// Gets the stratification grid. 
        /// </summary>
        public double[,] Grid
        {
            get { return xi; }
            private set { xi = value; }
        }

        /// <summary>
        /// Gets integration standard error. 
        /// </summary>
        public double StandardError 
        { 
            get { return _standardError; } 
        }

        /// <summary>
        /// Gets the Chi-Squared statistic
        /// </summary>
        public double ChiSquared 
        { 
            get { return _chiSquared; } 
        }

        /// <summary>
        /// Initialize the parameter arrays.
        /// </summary>
        private void InitializeParameters()
        {
            ia = new int[Dimensions];
            kg = new int[Dimensions];
            dt = new double[Dimensions];
            dx = new double[Dimensions];
            r = new double[Bins];
            x = new double[Dimensions];
            xin = new double[Bins];
            d = new double[Bins, Dimensions];
            di = new double[Bins, Dimensions];
            xi = new double[Dimensions, Bins];

            // Create region array
            _region = new double[2 * Dimensions];
            for (int i = 0; i < Dimensions; i++)
                _region[i] = Min[i];
            for (int i = Dimensions; i < 2 * Dimensions; i++)
                _region[i] = Max[i - Dimensions];

            Iterations = 0;
        }

        /// <summary>
        /// Evaluates the integral.
        /// </summary>
        public override void Integrate()
        {
            Validate();

            try
            {
                // Compute
                vegas(Function, _region, Initialize, FunctionCalls, IndependentEvaluations, ref _result, ref _standardError, ref _chiSquared);

                // Update status
                if (FunctionEvaluations >= MaxFunctionEvaluations)
                {
                    Status = IntegrationStatus.MaximumFunctionEvaluationsReached;
                }
                else
                {
                    Status = IntegrationStatus.Success;
                }

            }
            catch (Exception ex)
            {
                Status = IntegrationStatus.Failure;
                if (ReportFailure) throw ex;
            }

        }

        /// <summary>
<<<<<<< HEAD
        /// Helper funciton for Integrate(), the actual Vegas algorithm
=======
        /// Helper function for Integrate(), the actual Vegas algorithm
>>>>>>> 160377d9
        /// </summary>
        /// <param name="fxn"> The function being evaluated </param>
        /// <param name="regn"> A vector consisting of ndim “lower left”coordinates of the region followed by ndim “upper right”
        /// coordinates. Specifies the rectangular volume by regn[0..2 * ndim - 1] </param>
        /// <param name="init"> The input flag that signals whether this call is a new start or a subsequent call for
        /// additional iterations </param>
        /// <param name="ncall">The approximate number of integrand evaluations per iteration.</param>
        /// <param name="itmx">The maximum number of iterations.</param>
        /// <param name="tgral">Output. The integral result.</param>
        /// <param name="sd">Output. The standard deviation of the estimate of the integral.</param>
        /// <param name="chi2a">The chi-squared per degree of freedom for all iterations up to that point.</param>
        private void vegas(Func<double[], double, double> fxn, double[] regn, int init, int ncall, int itmx, ref double tgral, ref double sd, ref double chi2a)
        {
            // Performs Monte Carlo integration of a user - supplied ndim - dimensional function fxn over a
            // rectangular volume specified by regn[0..2 * ndim - 1], a vector consisting of ndim “lower left”
            // coordinates of the region followed by ndim “upper right” coordinates. The integration consists
            // of itmx iterations, each with approximately ncall calls to the function. After each iteration
            // the grid is refined; more than 5 or 10 iterations are rarely useful. The input flag init signals
            // whether this call is a new start or a subsequent call for additional iterations (see comments in the
            // code). The input flag nprn (normally 0) controls the amount of diagnostic output. Returned
            // answers are tgral (the best estimate of the integral), sd(its standard deviation), and chi2a
            // (Chi2 per degree of freedom, an indicator of whether consistent results are being obtained). See
            // text for further details.

            int ndim = regn.Length / 2;
            if (init <= 0)
            {
                // Normal entry. Enter here on a cold start. 
                // Change mds = 0 to disable stratified sampling, i.e. use importance sampling only. 
                mds = ndo = 1;
                for (j = 0; j < ndim; j++) xi[j, 0] = 1.0;
            }
            if (init <= 1)
            {
                // Enter here to inherit the grid from a previous call, but not its answers.
                si = swgt = schi = 0.0;
            }
            if (init <= 2)
            {
                // Enter here to inherit the previous grid and its answers.
                nd = Bins;
                ng = 1;
                // Set up for stratification
                if (mds != 0)
                {
                    ng = (int)Math.Pow(ncall / 2.0 + 0.25, 1.0 / ndim);
                    mds = 1;
                    if ((2 * ng - Bins) >= 0)
                    {
                        mds = -1;
                        npg = ng / Bins + 1;
                        nd = ng / npg;
                        ng = npg * nd;
                    }
                }
                for (k = 1, i = 0; i < ndim; i++) k *= ng;
                npg = Math.Max((int)(ncall / k), 2);
                calls = (double)(npg) * (double)(k);
                dxg = 1.0 / ng;
                for (dv2g = 1, i = 0; i < ndim; i++) dv2g *= dxg;
                dv2g = Tools.Sqr(calls * dv2g) / npg / npg / (npg - 1.0);
                xnd = nd;
                dxg *= xnd;
                xjac = 1.0 / calls;
                for (j = 0; j < ndim; j++)
                {
                    dx[j] = regn[j + ndim] - regn[j];
                    xjac *= dx[j];
                }
                // Do binning if necessary
                if (nd != ndo)
                {
                    for (i = 0; i < Math.Max(nd, ndo); i++) r[i] = 1.0;
                    for (j = 0; j < ndim; j++)
                        rebin(ndo / xnd, nd, r, xin, xi, j);
                    ndo = nd;
                }

            }
            // Main iteration loop. Can enter here (init >= 3) to do an additional itmx iteration with all other parameters unchanged.
            for (it = 0; it < itmx; it++)
            {
                Iterations++;

                ti = tsi = 0.0;
                for (j = 0; j < ndim; j++)
                {
                    kg[j] = 1;
                    for (i = 0; i < nd; i++) d[i, j] = di[i, j] = 0.0;
                }
                for (; ; )
                {
                    fb = f2b = 0.0;
                    for (k = 0; k < npg; k++)
                    {
                        wgt = xjac;

                        // Sobol Sequence quasi-random numbers
                        double[] rnd = null;
                        if (UseSobolSequence)
                            rnd = _sobol.NextVector();

                        for (j = 0; j < ndim; j++)
                        {
                            xn = (kg[j] - (UseSobolSequence ? rnd[j] : Random.NextDouble())) * dxg + 1.0;
                            ia[j] = Math.Max(Math.Min((int)xn, Bins), 1);
                            if (ia[j] > 1)
                            {
                                xo = xi[j, ia[j] - 1] - xi[j, ia[j] - 2];
                                rc = xi[j, ia[j] - 2] + (xn - ia[j]) * xo;
                            }
                            else
                            {
                                xo = xi[j, ia[j] - 1];
                                rc = (xn - ia[j]) * xo;
                            }
                            x[j] = regn[j] + rc * dx[j];
                            wgt *= xo * xnd;
                        }
                        f = wgt * fxn(x, wgt);
                        // Keep track of function evaluations
                        FunctionEvaluations++;                  
                        f2 = f * f;
                        fb += f;
                        f2b += f2;
                        for (j = 0; j < ndim; j++)
                        {
                            di[ia[j] - 1, j] += f;
                            if (mds >= 0) d[ia[j] - 1, j] += f2;
                        }
                    }
                    f2b = Math.Sqrt(f2b * npg);
                    f2b = (f2b - fb) * (f2b + fb);
                    if (f2b <= 0.0) f2b = TINY;
                    ti += fb;
                    tsi += f2b;
                    if (mds < 0)
                    {
                        // Use stratified sampling
                        for (j = 0; j < ndim; j++) d[ia[j] - 1, j] += f2b;
                    }
                    for (k = ndim - 1; k >= 0; k--)
                    {
                        kg[k] %= ng;
                        if (++kg[k] != 1) break;
                    }
                    if (k < 0) break;
                }
                // Compute final results for this iteration
                tsi *= dv2g;
                wgt = 1.0 / tsi;
                si += wgt * ti;
                schi += wgt * ti * ti;
                swgt += wgt;
                tgral = si / swgt;
                
                chi2a = (schi - si * tgral) / (it + 0.0001);
                if (chi2a < 0.0) chi2a = 0.0;
                sd = Math.Sqrt(1.0 / swgt);
                tsi = Math.Sqrt(tsi);

                // check convergence
                if ((CheckConvergence && Iterations > 1 && Math.Abs(sd/tgral) < RelativeTolerance) || FunctionEvaluations >= MaxFunctionEvaluations)
                {
                    break;
                }

                // Refine the grid. Consult references to understand the subtlety of this procedure. The refinement is damped.
                // to avoid rapid, destabilizing changes, and also compressed in range by the exponent ALPH.
                for (j = 0; j < ndim; j++)
                {
                    xo = d[0, j];
                    xn = d[1, j];
                    d[0, j] = (xo + xn) / 2.0;
                    dt[j] = d[0, j];
                    for (i = 2; i < nd; i++)
                    {
                        rc = xo + xn;
                        xo = xn;
                        xn = d[i, j];
                        d[i - 1, j] = (rc + xn) / 3.0;
                        dt[j] += d[i - 1, j];
                    }
                    d[nd - 1, j] = (xo + xn) / 2.0;
                    dt[j] += d[nd - 1, j];
                }
                for (j = 0; j < ndim; j++)
                {
                    rc = 0.0;
                    for (i = 0; i < nd; i++)
                    {
                        if (d[i, j] < TINY) d[i, j] = TINY;
                        r[i] = Math.Pow((1.0 - d[i, j] / dt[j]) /
                            (Math.Log(dt[j]) - Math.Log(d[i, j])), Alpha);
                        rc += r[i];
                    }
                    rebin(rc / xnd, nd, r, xin, xi, j);
                }

            }

        }

        /// <summary>
        /// Utility routine used by Vegas to rebin a vector of densities contained in row j of xi into new bins defined by a vector r.
        /// </summary>
        /// <remarks>
        /// This method refine the grid. Consult references to understand the subtlety of this procedure. The refinement is damped.
        /// to avoid rapid, destabilizing changes, and also compressed in range by the exponent ALPH.
        /// </remarks>
        private void rebin(double rc, int nd, double[] r, double[] xin, double[,] xi, int j)
        {
            int i, k = 0;
            double dr = 0.0, xn = 0.0, xo = 0.0;
            for (i = 0; i < nd - 1; i++)
            {
                while (rc > dr)
                    dr += r[(++k) - 1];
                if (k > 1) xo = xi[j, k - 2];
                xn = xi[j, k - 1];
                dr -= rc;
                xin[i] = xn - (xn - xo) * dr / r[k - 1];
            }
            for (i = 0; i < nd - 1; i++) xi[j, i] = xin[i];
            xi[j, nd - 1] = 1.0;
        }

    }
}<|MERGE_RESOLUTION|>--- conflicted
+++ resolved
@@ -28,21 +28,10 @@
 * THIS SOFTWARE, EVEN IF ADVISED OF THE POSSIBILITY OF SUCH DAMAGE.
 * **/
 
-<<<<<<< HEAD
-using Numerics.Distributions;
-=======
->>>>>>> 160377d9
 using Numerics.Sampling;
 using System;
 using System.Collections.Generic;
 using System.Linq;
-<<<<<<< HEAD
-using System.Security.Permissions;
-using System.Text;
-using System.Threading.Tasks;
-using static System.Net.WebRequestMethods;
-=======
->>>>>>> 160377d9
 
 namespace Numerics.Mathematics.Integration
 {
@@ -293,11 +282,7 @@
         }
 
         /// <summary>
-<<<<<<< HEAD
-        /// Helper funciton for Integrate(), the actual Vegas algorithm
-=======
         /// Helper function for Integrate(), the actual Vegas algorithm
->>>>>>> 160377d9
         /// </summary>
         /// <param name="fxn"> The function being evaluated </param>
         /// <param name="regn"> A vector consisting of ndim “lower left”coordinates of the region followed by ndim “upper right”
