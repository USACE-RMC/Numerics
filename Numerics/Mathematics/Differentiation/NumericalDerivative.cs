--- conflicted
+++ resolved
@@ -28,12 +28,7 @@
 * THIS SOFTWARE, EVEN IF ADVISED OF THE POSSIBILITY OF SUCH DAMAGE.
 * **/
 
-<<<<<<< HEAD
-using Numerics.Mathematics.LinearAlgebra;
-=======
->>>>>>> 160377d9
 using System;
-using System.Drawing.Printing;
 
 namespace Numerics.Mathematics
 {
