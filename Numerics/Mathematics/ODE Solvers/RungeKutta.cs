--- conflicted
+++ resolved
@@ -29,11 +29,6 @@
 * **/
 
 using System;
-<<<<<<< HEAD
-using System.Collections.Generic;
-using System.Windows.Forms;
-=======
->>>>>>> 160377d9
 
 namespace Numerics.Mathematics.ODESolvers
 {
