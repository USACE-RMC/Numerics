--- conflicted
+++ resolved
@@ -1,37 +1,4 @@
-<<<<<<< HEAD
-﻿/**
-* NOTICE:
-* The U.S. Army Corps of Engineers, Risk Management Center (USACE-RMC) makes no guarantees about
-* the results, or appropriateness of outputs, obtained from Numerics.
-*
-* LIST OF CONDITIONS:
-* Redistribution and use in source and binary forms, with or without modification, are permitted
-* provided that the following conditions are met:
-* ● Redistributions of source code must retain the above notice, this list of conditions, and the
-* following disclaimer.
-* ● Redistributions in binary form must reproduce the above notice, this list of conditions, and
-* the following disclaimer in the documentation and/or other materials provided with the distribution.
-* ● The names of the U.S. Government, the U.S. Army Corps of Engineers, the Institute for Water
-* Resources, or the Risk Management Center may not be used to endorse or promote products derived
-* from this software without specific prior written permission. Nor may the names of its contributors
-* be used to endorse or promote products derived from this software without specific prior
-* written permission.
-*
-* DISCLAIMER:
-* THIS SOFTWARE IS PROVIDED BY THE U.S. ARMY CORPS OF ENGINEERS RISK MANAGEMENT CENTER
-* (USACE-RMC) "AS IS" AND ANY EXPRESS OR IMPLIED WARRANTIES, INCLUDING, BUT NOT LIMITED TO,
-* THE IMPLIED WARRANTIES OF MERCHANTABILITY AND FITNESS FOR A PARTICULAR PURPOSE ARE
-* DISCLAIMED. IN NO EVENT SHALL USACE-RMC BE LIABLE FOR ANY DIRECT, INDIRECT, INCIDENTAL,
-* SPECIAL, EXEMPLARY, OR CONSEQUENTIAL DAMAGES (INCLUDING, BUT NOT LIMITED TO,
-* PROCUREMENT OF SUBSTITUTE GOODS OR SERVICES; LOSS OF USE, DATA, OR PROFITS; OR BUSINESS
-* INTERRUPTION) HOWEVER CAUSED AND ON ANY THEORY OF LIABILITY, WHETHER IN CONTRACT, STRICT
-* LIABILITY, OR TORT (INCLUDING NEGLIGENCE OR OTHERWISE) ARISING IN ANY WAY OUT OF THE USE OF
-* THIS SOFTWARE, EVEN IF ADVISED OF THE POSSIBILITY OF SUCH DAMAGE.
-* **/
-
-=======
 ﻿using Numerics.Mathematics.LinearAlgebra;
->>>>>>> 7c884c78
 using Numerics.Sampling;
 using System;
 using System.Collections.Generic;
